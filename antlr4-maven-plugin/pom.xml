<!--
  ~ Copyright (c) 2012-2017 The ANTLR Project. All rights reserved.
  ~ Use of this file is governed by the BSD 3-clause license that
  ~ can be found in the LICENSE.txt file in the project root.
  -->
<project xmlns="http://maven.apache.org/POM/4.0.0" xmlns:xsi="http://www.w3.org/2001/XMLSchema-instance" xsi:schemaLocation="http://maven.apache.org/POM/4.0.0 http://maven.apache.org/maven-v4_0_0.xsd">
  <modelVersion>4.0.0</modelVersion>
  <parent>
    <groupId>org.antlr</groupId>
    <artifactId>antlr4-master</artifactId>
    <version>4.9.4-SNAPSHOT</version>
  </parent>
  <artifactId>antlr4-maven-plugin</artifactId>
  <packaging>maven-plugin</packaging>
  <name>ANTLR 4 Maven plugin</name>
  <description>Maven plugin for ANTLR 4 grammars</description>

  <!-- Ancilliary information for completeness -->
  <inceptionYear>2009</inceptionYear>

  <properties>
    <mavenVersion>3.8.4</mavenVersion>
  </properties>

  <!-- ============================================================================= -->

  <!-- What are we depedent on for the Mojos to execute? We need the plugin
    API itself and of course we need the ANTLR Tool and runtime and any of their
    dependencies, which we inherit. The Tool itself provides us with all the
    dependencies, so we need only name it here. -->
  <dependencies>

    <!-- The things we need to build the target language recognizer -->
    <dependency>
      <groupId>org.apache.maven</groupId>
      <artifactId>maven-plugin-api</artifactId>
      <version>3.8.4</version>
      <scope>compile</scope>
    </dependency>
    <dependency>
      <groupId>org.codehaus.plexus</groupId>
      <artifactId>plexus-compiler-api</artifactId>
      <version>2.9.0</version>
    </dependency>
    <dependency>
      <groupId>org.sonatype.plexus</groupId>
      <artifactId>plexus-build-api</artifactId>
      <version>0.0.7</version>
    </dependency>
    <!-- The version of ANTLR tool that this version of the plugin controls.
      We have decided that this should be in lockstep with ANTLR itself, other
      than -1 -2 -3 etc patch releases. -->
    <dependency>
      <groupId>org.antlr</groupId>
      <artifactId>antlr4</artifactId>
      <version>${project.version}</version>
    </dependency>
    <!-- Testing requirements... -->
    <dependency>
      <groupId>junit</groupId>
      <artifactId>junit</artifactId>
      <version>4.13.2</version>
      <scope>test</scope>
    </dependency>
    <dependency>
      <groupId>org.apache.maven.plugin-tools</groupId>
      <artifactId>maven-plugin-annotations</artifactId>
      <version>3.6.2</version>
      <scope>provided</scope>
    </dependency>
    <dependency>
      <groupId>io.takari.maven.plugins</groupId>
        <artifactId>takari-plugin-testing</artifactId>
        <version>3.0.0</version>
        <scope>test</scope>
    </dependency>
    <dependency>
        <groupId>org.apache.maven</groupId>
        <artifactId>maven-core</artifactId>
        <version>${mavenVersion}</version>
    </dependency>
    <dependency>
        <groupId>org.apache.maven</groupId>
        <artifactId>maven-compat</artifactId>
        <version>${mavenVersion}</version>
        <scope>test</scope>
    </dependency>
    <dependency>
        <groupId>org.codehaus.plexus</groupId>
        <artifactId>plexus-utils</artifactId>
        <version>3.4.1</version>
        <scope>provided</scope>
    </dependency>
<<<<<<< HEAD
=======
    <dependency>
      <groupId>org.apache.maven</groupId>
      <artifactId>maven-project</artifactId>
      <version>2.2.1</version>
    </dependency>
      <dependency>
          <groupId>org.slf4j</groupId>
          <artifactId>slf4j-api</artifactId>
          <version>1.7.32</version>
      </dependency>
      <dependency>
          <groupId>org.slf4j</groupId>
          <artifactId>slf4j-simple</artifactId>
          <version>1.7.32</version>
      </dependency>
>>>>>>> 36e9459c
  </dependencies>

  <build>
    <resources>
      <resource>
        <directory>resources</directory>
      </resource>
    </resources>
    <testSourceDirectory>src/test</testSourceDirectory>
    <testResources>
      <testResource>
        <directory>src/test/resources</directory>
      </testResource>
    </testResources>
    <plugins>
      <plugin>
        <groupId>org.apache.maven.plugins</groupId>
        <artifactId>maven-plugin-plugin</artifactId>
        <version>3.6.2</version>
        <configuration>
          <!-- see http://jira.codehaus.org/browse/MNG-5346 -->
          <skipErrorNoDescriptorsFound>true</skipErrorNoDescriptorsFound>
        </configuration>
        <executions>
          <execution>
            <id>mojo-descriptor</id>
            <goals>
              <goal>descriptor</goal>
            </goals>
          </execution>
          <execution>
            <id>help-goal</id>
            <goals>
              <goal>helpmojo</goal>
            </goals>
          </execution>
        </executions>
      </plugin>
      <plugin>
         <groupId>io.takari.maven.plugins</groupId>
         <artifactId>takari-lifecycle-plugin</artifactId>
         <extensions>true</extensions>
         <executions>
           <execution>
             <id>testProperties</id>
             <phase>process-test-resources</phase>
             <goals>
               <goal>testProperties</goal>
             </goals>
           </execution>
         </executions>
       </plugin>
    </plugins>
  </build>

  <reporting>
    <plugins>
      <plugin>
        <groupId>org.apache.maven.plugins</groupId>
        <artifactId>maven-plugin-plugin</artifactId>
        <version>3.3</version>
      </plugin>
      <plugin>
        <groupId>org.apache.maven.plugins</groupId>
        <artifactId>maven-javadoc-plugin</artifactId>
        <version>3.3.1</version>
        <configuration>
          <quiet>true</quiet>
        </configuration>
      </plugin>
      <plugin>
        <groupId>org.apache.maven.plugins</groupId>
        <artifactId>maven-jxr-plugin</artifactId>
        <version>3.1.1</version>
      </plugin>
    </plugins>
  </reporting>
</project><|MERGE_RESOLUTION|>--- conflicted
+++ resolved
@@ -91,13 +91,6 @@
         <version>3.4.1</version>
         <scope>provided</scope>
     </dependency>
-<<<<<<< HEAD
-=======
-    <dependency>
-      <groupId>org.apache.maven</groupId>
-      <artifactId>maven-project</artifactId>
-      <version>2.2.1</version>
-    </dependency>
       <dependency>
           <groupId>org.slf4j</groupId>
           <artifactId>slf4j-api</artifactId>
@@ -108,7 +101,6 @@
           <artifactId>slf4j-simple</artifactId>
           <version>1.7.32</version>
       </dependency>
->>>>>>> 36e9459c
   </dependencies>
 
   <build>
