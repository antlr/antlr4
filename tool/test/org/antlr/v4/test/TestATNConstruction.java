--- conflicted
+++ resolved
@@ -889,12 +889,7 @@
 			System.err.println("no such mode "+modeName);
 			return;
 		}
-<<<<<<< HEAD
-
 		ParserATNFactory f = new LexerATNFactory(g);
-=======
-		ParserATNFactory f = new LexerATNFactory((LexerGrammar)g);
->>>>>>> e63e9774
 		ATN nfa = f.createATN();
 		ATNState startState = nfa.modeNameToStartState.get(modeName);
 		ATNPrinter serializer = new ATNPrinter(g, startState);
