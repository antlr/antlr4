/*
 * [The "BSD license"]
 *  Copyright (c) 2012 Terence Parr
 *  Copyright (c) 2012 Sam Harwell
 *  All rights reserved.
 *
 *  Redistribution and use in source and binary forms, with or without
 *  modification, are permitted provided that the following conditions
 *  are met:
 *
 *  1. Redistributions of source code must retain the above copyright
 *     notice, this list of conditions and the following disclaimer.
 *  2. Redistributions in binary form must reproduce the above copyright
 *     notice, this list of conditions and the following disclaimer in the
 *     documentation and/or other materials provided with the distribution.
 *  3. The name of the author may not be used to endorse or promote products
 *     derived from this software without specific prior written permission.
 *
 *  THIS SOFTWARE IS PROVIDED BY THE AUTHOR ``AS IS'' AND ANY EXPRESS OR
 *  IMPLIED WARRANTIES, INCLUDING, BUT NOT LIMITED TO, THE IMPLIED WARRANTIES
 *  OF MERCHANTABILITY AND FITNESS FOR A PARTICULAR PURPOSE ARE DISCLAIMED.
 *  IN NO EVENT SHALL THE AUTHOR BE LIABLE FOR ANY DIRECT, INDIRECT,
 *  INCIDENTAL, SPECIAL, EXEMPLARY, OR CONSEQUENTIAL DAMAGES (INCLUDING, BUT
 *  NOT LIMITED TO, PROCUREMENT OF SUBSTITUTE GOODS OR SERVICES; LOSS OF USE,
 *  DATA, OR PROFITS; OR BUSINESS INTERRUPTION) HOWEVER CAUSED AND ON ANY
 *  THEORY OF LIABILITY, WHETHER IN CONTRACT, STRICT LIABILITY, OR TORT
 *  (INCLUDING NEGLIGENCE OR OTHERWISE) ARISING IN ANY WAY OUT OF THE USE OF
 *  THIS SOFTWARE, EVEN IF ADVISED OF THE POSSIBILITY OF SUCH DAMAGE.
 */
package org.antlr.v4.test;

import org.antlr.v4.Tool;
import org.antlr.v4.automata.ATNFactory;
import org.antlr.v4.automata.ATNPrinter;
import org.antlr.v4.automata.LexerATNFactory;
import org.antlr.v4.automata.ParserATNFactory;
import org.antlr.v4.codegen.CodeGenerator;
import org.antlr.v4.runtime.ANTLRInputStream;
import org.antlr.v4.runtime.CharStream;
import org.antlr.v4.runtime.CommonToken;
import org.antlr.v4.runtime.CommonTokenStream;
import org.antlr.v4.runtime.IntStream;
import org.antlr.v4.runtime.Lexer;
import org.antlr.v4.runtime.Parser;
import org.antlr.v4.runtime.RuleContext;
import org.antlr.v4.runtime.Token;
import org.antlr.v4.runtime.TokenSource;
import org.antlr.v4.runtime.TokenStream;
import org.antlr.v4.runtime.WritableToken;
import org.antlr.v4.runtime.atn.ATN;
import org.antlr.v4.runtime.atn.ATNDeserializer;
import org.antlr.v4.runtime.atn.ATNSerializer;
import org.antlr.v4.runtime.atn.ATNState;
import org.antlr.v4.runtime.atn.DecisionState;
import org.antlr.v4.runtime.atn.LexerATNSimulator;
import org.antlr.v4.runtime.dfa.DFA;
import org.antlr.v4.runtime.misc.IntegerList;
import org.antlr.v4.runtime.misc.Interval;
import org.antlr.v4.runtime.misc.NotNull;
import org.antlr.v4.runtime.misc.Nullable;
import org.antlr.v4.runtime.tree.ParseTree;
import org.antlr.v4.semantics.SemanticPipeline;
import org.antlr.v4.tool.ANTLRMessage;
import org.antlr.v4.tool.DOTGenerator;
import org.antlr.v4.tool.DefaultToolListener;
import org.antlr.v4.tool.Grammar;
import org.antlr.v4.tool.GrammarSemanticsMessage;
import org.antlr.v4.tool.LexerGrammar;
import org.antlr.v4.tool.Rule;
import org.junit.Before;
import org.junit.rules.TestRule;
import org.junit.rules.TestWatcher;
import org.junit.runner.Description;
import org.stringtemplate.v4.ST;
import org.stringtemplate.v4.STGroup;
import org.stringtemplate.v4.STGroupString;

import javax.tools.JavaCompiler;
import javax.tools.JavaFileObject;
import javax.tools.StandardJavaFileManager;
import javax.tools.ToolProvider;
import org.antlr.v4.runtime.misc.Tuple;
import org.antlr.v4.runtime.misc.Tuple2;
import java.io.BufferedReader;
import java.io.BufferedWriter;
import java.io.File;
import java.io.FileWriter;
import java.io.IOException;
import java.io.InputStream;
import java.io.InputStreamReader;
import java.io.PipedInputStream;
import java.io.PipedOutputStream;
import java.io.PrintStream;
import java.io.StringReader;
import java.lang.reflect.Constructor;
import java.lang.reflect.InvocationTargetException;
import java.lang.reflect.Method;
import java.net.MalformedURLException;
import java.net.URL;
import java.net.URLClassLoader;
import java.util.ArrayList;
import java.util.Arrays;
import java.util.Collections;
import java.util.HashSet;
import java.util.LinkedHashMap;
import java.util.List;
import java.util.Map;
import java.util.Set;
import java.util.TreeMap;
import java.util.logging.Level;
import java.util.logging.Logger;

import static org.junit.Assert.assertArrayEquals;
import static org.junit.Assert.assertEquals;
import static org.junit.Assert.assertFalse;
import static org.junit.Assert.assertNotNull;
import static org.junit.Assert.assertTrue;

public abstract class BaseTest {
	// -J-Dorg.antlr.v4.test.BaseTest.level=FINE
	private static final Logger LOGGER = Logger.getLogger(BaseTest.class.getName());

	public static final String newline = System.getProperty("line.separator");
	public static final String pathSep = System.getProperty("path.separator");

	public static final boolean TEST_IN_SAME_PROCESS = Boolean.parseBoolean(System.getProperty("antlr.testinprocess"));
	public static final boolean STRICT_COMPILE_CHECKS = Boolean.parseBoolean(System.getProperty("antlr.strictcompile"));

    /**
     * Build up the full classpath we need, including the surefire path (if present)
     */
    public static final String CLASSPATH = System.getProperty("java.class.path");

	public String tmpdir = null;

	/** If error during parser execution, store stderr here; can't return
     *  stdout and stderr.  This doesn't trap errors from running antlr.
     */
	protected String stderrDuringParse;

	@org.junit.Rule
	public final TestRule testWatcher = new TestWatcher() {

		@Override
		protected void succeeded(Description description) {
			// remove tmpdir if no error.
			eraseTempDir();
		}

	};

    @Before
	public void setUp() throws Exception {
        // new output dir for each test
        tmpdir = new File(System.getProperty("java.io.tmpdir"),
						  getClass().getSimpleName()+"-"+System.currentTimeMillis()).getAbsolutePath();
//		tmpdir = "/tmp";
    }

	protected boolean testInSameProcess() {
		return TEST_IN_SAME_PROCESS;
	}

    protected org.antlr.v4.Tool newTool(String[] args) {
		Tool tool = new Tool(args);
		return tool;
	}

	protected Tool newTool() {
		org.antlr.v4.Tool tool = new Tool(new String[] {"-o", tmpdir});
		return tool;
	}

	protected ATN createATN(Grammar g, boolean useSerializer) {
		if ( g.atn==null ) {
			semanticProcess(g);
			assertEquals(0, g.tool.getNumErrors());

			ParserATNFactory f;
			if ( g.isLexer() ) {
				f = new LexerATNFactory((LexerGrammar)g);
			}
			else {
				f = new ParserATNFactory(g);
			}

			g.atn = f.createATN();
			assertEquals(0, g.tool.getNumErrors());
		}

		ATN atn = g.atn;
		if (useSerializer) {
			char[] serialized = ATNSerializer.getSerializedAsChars(atn, Arrays.asList(g.getRuleNames()));
			return new ATNDeserializer().deserialize(serialized);
		}

		return atn;
	}

	protected void semanticProcess(Grammar g) {
		if ( g.ast!=null && !g.ast.hasErrors ) {
			System.out.println(g.ast.toStringTree());
			Tool antlr = new Tool();
			SemanticPipeline sem = new SemanticPipeline(g);
			sem.process();
			if ( g.getImportedGrammars()!=null ) { // process imported grammars (if any)
				for (Grammar imp : g.getImportedGrammars()) {
					antlr.processNonCombinedGrammar(imp, false);
				}
			}
		}
	}

	public DFA createDFA(Grammar g, DecisionState s) {
//		PredictionDFAFactory conv = new PredictionDFAFactory(g, s);
//		DFA dfa = conv.createDFA();
//		conv.issueAmbiguityWarnings();
//		System.out.print("DFA="+dfa);
//		return dfa;
		return null;
	}

//	public void minimizeDFA(DFA dfa) {
//		DFAMinimizer dmin = new DFAMinimizer(dfa);
//		dfa.minimized = dmin.minimize();
//	}

	IntegerList getTypesFromString(Grammar g, String expecting) {
		IntegerList expectingTokenTypes = new IntegerList();
		if ( expecting!=null && !expecting.trim().isEmpty() ) {
			for (String tname : expecting.replace(" ", "").split(",")) {
				int ttype = g.getTokenType(tname);
				expectingTokenTypes.add(ttype);
			}
		}
		return expectingTokenTypes;
	}

	public IntegerList getTokenTypesViaATN(String input, LexerATNSimulator lexerATN) {
		ANTLRInputStream in = new ANTLRInputStream(input);
		IntegerList tokenTypes = new IntegerList();
		int ttype;
		do {
			ttype = lexerATN.match(in, Lexer.DEFAULT_MODE);
			tokenTypes.add(ttype);
		} while ( ttype!= Token.EOF );
		return tokenTypes;
	}

	public List<String> getTokenTypes(LexerGrammar lg,
									  ATN atn,
									  CharStream input)
	{
		LexerATNSimulator interp = new LexerATNSimulator(atn);
		List<String> tokenTypes = new ArrayList<String>();
		int ttype;
		boolean hitEOF = false;
		do {
			if ( hitEOF ) {
				tokenTypes.add("EOF");
				break;
			}
			int t = input.LA(1);
			ttype = interp.match(input, Lexer.DEFAULT_MODE);
			if ( ttype == Token.EOF ) {
				tokenTypes.add("EOF");
			}
			else {
				tokenTypes.add(lg.typeToTokenList.get(ttype));
			}

			if ( t==IntStream.EOF ) {
				hitEOF = true;
			}
		} while ( ttype!=Token.EOF );
		return tokenTypes;
	}

	List<ANTLRMessage> checkRuleDFA(String gtext, String ruleName, String expecting)
		throws Exception
	{
		ErrorQueue equeue = new ErrorQueue();
		Grammar g = new Grammar(gtext, equeue);
		ATN atn = createATN(g, false);
		ATNState s = atn.ruleToStartState[g.getRule(ruleName).index];
		if ( s==null ) {
			System.err.println("no such rule: "+ruleName);
			return null;
		}
		ATNState t = s.transition(0).target;
		if ( !(t instanceof DecisionState) ) {
			System.out.println(ruleName+" has no decision");
			return null;
		}
		DecisionState blk = (DecisionState)t;
		checkRuleDFA(g, blk, expecting);
		return equeue.all;
	}

	List<ANTLRMessage> checkRuleDFA(String gtext, int decision, String expecting)
		throws Exception
	{
		ErrorQueue equeue = new ErrorQueue();
		Grammar g = new Grammar(gtext, equeue);
		ATN atn = createATN(g, false);
		DecisionState blk = atn.decisionToState.get(decision);
		checkRuleDFA(g, blk, expecting);
		return equeue.all;
	}

	void checkRuleDFA(Grammar g, DecisionState blk, String expecting)
		throws Exception
	{
		DFA dfa = createDFA(g, blk);
		String result = null;
		if ( dfa!=null ) result = dfa.toString();
		assertEquals(expecting, result);
	}

	List<ANTLRMessage> checkLexerDFA(String gtext, String expecting)
		throws Exception
	{
		return checkLexerDFA(gtext, LexerGrammar.DEFAULT_MODE_NAME, expecting);
	}

	List<ANTLRMessage> checkLexerDFA(String gtext, String modeName, String expecting)
		throws Exception
	{
		ErrorQueue equeue = new ErrorQueue();
		LexerGrammar g = new LexerGrammar(gtext, equeue);
		g.atn = createATN(g, false);
//		LexerATNToDFAConverter conv = new LexerATNToDFAConverter(g);
//		DFA dfa = conv.createDFA(modeName);
//		g.setLookaheadDFA(0, dfa); // only one decision to worry about
//
//		String result = null;
//		if ( dfa!=null ) result = dfa.toString();
//		assertEquals(expecting, result);
//
//		return equeue.all;
		return null;
	}

	/** Wow! much faster than compiling outside of VM. Finicky though.
	 *  Had rules called r and modulo. Wouldn't compile til I changed to 'a'.
	 */
	protected boolean compile(String... fileNames) {
		List<File> files = new ArrayList<File>();
		for (String fileName : fileNames) {
			File f = new File(tmpdir, fileName);
			files.add(f);
		}

		JavaCompiler compiler = ToolProvider.getSystemJavaCompiler();
//		DiagnosticCollector<JavaFileObject> diagnostics =
//			new DiagnosticCollector<JavaFileObject>();

		StandardJavaFileManager fileManager =
			compiler.getStandardFileManager(null, null, null);

		Iterable<? extends JavaFileObject> compilationUnits =
			fileManager.getJavaFileObjectsFromFiles(files);

		List<String> compileOptions = getCompileOptions();
		JavaCompiler.CompilationTask task =
			compiler.getTask(null, fileManager, null, compileOptions, null,
							 compilationUnits);
		boolean ok = task.call();

		try {
			fileManager.close();
		}
		catch (IOException ioe) {
			ioe.printStackTrace(System.err);
		}

//		List<String> errors = new ArrayList<String>();
//		for (Diagnostic diagnostic : diagnostics.getDiagnostics()) {
//			errors.add(
//				String.valueOf(diagnostic.getLineNumber())+
//				": " + diagnostic.getMessage(null));
//		}
//		if ( errors.size()>0 ) {
//			System.err.println("compile stderr from: "+cmdLine);
//			System.err.println(errors);
//			return false;
//		}
		return ok;

		/*
		File outputDir = new File(tmpdir);
		try {
			Process process =
				Runtime.getRuntime().exec(args, null, outputDir);
			StreamVacuum stdout = new StreamVacuum(process.getInputStream());
			StreamVacuum stderr = new StreamVacuum(process.getErrorStream());
			stdout.start();
			stderr.start();
			process.waitFor();
            stdout.join();
            stderr.join();
			if ( stdout.toString().length()>0 ) {
				System.err.println("compile stdout from: "+cmdLine);
				System.err.println(stdout);
			}
			if ( stderr.toString().length()>0 ) {
				System.err.println("compile stderr from: "+cmdLine);
				System.err.println(stderr);
			}
			int ret = process.exitValue();
			return ret==0;
		}
		catch (Exception e) {
			System.err.println("can't exec compilation");
			e.printStackTrace(System.err);
			return false;
		}
		*/
	}

	public List<String> getCompileOptions() {
		List<String> compileOptions = new ArrayList<String>();
		compileOptions.add("-g");
		compileOptions.add("-source");
		compileOptions.add("1.6");
		compileOptions.add("-target");
		compileOptions.add("1.6");
		compileOptions.add("-implicit:class");
		compileOptions.add("-Xlint:-options");

		String bootclasspath = getBootClassPath();
		if (bootclasspath != null) {
			compileOptions.add("-bootclasspath");
			compileOptions.add(bootclasspath);
		}

		if (STRICT_COMPILE_CHECKS) {
			compileOptions.add("-Xlint");
			compileOptions.add("-Xlint:-serial");
			compileOptions.add("-Werror");
		}

		compileOptions.addAll(Arrays.asList("-d", tmpdir, "-cp", tmpdir+pathSep+CLASSPATH));
		return compileOptions;
	}

	public String getBootClassPath() {
		String path = System.getProperty("bootclasspath.java6");
		if (path != null) {
			return path;
		}

		path = System.getProperty("java6.home");
		if (path == null) {
			path = System.getenv("JAVA6_HOME");
		}

		if (path != null) {
			return path + File.separatorChar + "lib" + File.separatorChar + "rt.jar";
		}

		return null;
	}

	/** Return true if all is ok, no errors */
	protected ErrorQueue antlr(String fileName, String grammarFileName, String grammarStr, boolean defaultListener, String... extraOptions) {
		System.out.println("dir "+tmpdir);
		mkdir(tmpdir);
		writeFile(tmpdir, fileName, grammarStr);
		final List<String> options = new ArrayList<String>();
		Collections.addAll(options, extraOptions);
		options.add("-o");
		options.add(tmpdir);
		options.add("-lib");
		options.add(tmpdir);
		options.add(new File(tmpdir,grammarFileName).toString());

		final String[] optionsA = new String[options.size()];
		options.toArray(optionsA);
		Tool antlr = newTool(optionsA);
		ErrorQueue equeue = new ErrorQueue(antlr);
		antlr.addListener(equeue);
		if (defaultListener) {
			antlr.addListener(new DefaultToolListener(antlr));
		}
		antlr.processGrammarsOnCommandLine();

		if ( !defaultListener && !equeue.errors.isEmpty() ) {
			System.err.println("antlr reports errors from "+options);
			for (int i = 0; i < equeue.errors.size(); i++) {
				ANTLRMessage msg = equeue.errors.get(i);
				System.err.println(msg);
			}
			System.out.println("!!!\ngrammar:");
			System.out.println(grammarStr);
			System.out.println("###");
		}
		if ( !defaultListener && !equeue.warnings.isEmpty() ) {
			System.err.println("antlr reports warnings from "+options);
			for (int i = 0; i < equeue.warnings.size(); i++) {
				ANTLRMessage msg = equeue.warnings.get(i);
				System.err.println(msg);
			}
		}

		if ( !defaultListener && !equeue.warnings.isEmpty() ) {
			System.err.println("antlr reports warnings from "+options);
			for (int i = 0; i < equeue.warnings.size(); i++) {
				ANTLRMessage msg = equeue.warnings.get(i);
				System.err.println(msg);
			}
		}

		return equeue;
	}

	protected String execLexer(String grammarFileName,
							   String grammarStr,
							   String lexerName,
							   String input)
	{
		return execLexer(grammarFileName, grammarStr, lexerName, input, false);
	}

	protected String execLexer(String grammarFileName,
							   String grammarStr,
							   String lexerName,
							   String input,
							   boolean showDFA)
	{
		boolean success = rawGenerateAndBuildRecognizer(grammarFileName,
									  grammarStr,
									  null,
									  lexerName);
		assertTrue(success);
		writeFile(tmpdir, "input", input);
		writeLexerTestFile(lexerName, showDFA);
		compile("Test.java");
		String output = execClass("Test");
		if ( stderrDuringParse!=null && stderrDuringParse.length()>0 ) {
			System.err.println(stderrDuringParse);
		}
		return output;
	}

	public ParseTree execParser(String startRuleName, String input,
								String parserName, String lexerName)
		throws Exception
	{
		Tuple2<Parser, Lexer> pl = getParserAndLexer(input, parserName, lexerName);
		Parser parser = pl.getItem1();
		return execStartRule(startRuleName, parser);
	}

	public ParseTree execStartRule(String startRuleName, Parser parser)
		throws IllegalAccessException, InvocationTargetException,
			   NoSuchMethodException
	{
		Method startRule = null;
		Object[] args = null;
		try {
			startRule = parser.getClass().getMethod(startRuleName);
		}
		catch (NoSuchMethodException nsme) {
			// try with int _p arg for recursive func
			startRule = parser.getClass().getMethod(startRuleName, int.class);
			args = new Integer[] {0};
		}
		ParseTree result = (ParseTree)startRule.invoke(parser, args);
//		System.out.println("parse tree = "+result.toStringTree(parser));
		return result;
	}

	public Tuple2<Parser, Lexer> getParserAndLexer(String input,
												 String parserName, String lexerName)
		throws Exception
	{
		final Class<? extends Lexer> lexerClass = loadLexerClassFromTempDir(lexerName);
		final Class<? extends Parser> parserClass = loadParserClassFromTempDir(parserName);

		ANTLRInputStream in = new ANTLRInputStream(new StringReader(input));

		Class<? extends Lexer> c = lexerClass.asSubclass(Lexer.class);
		Constructor<? extends Lexer> ctor = c.getConstructor(CharStream.class);
		Lexer lexer = ctor.newInstance(in);

		Class<? extends Parser> pc = parserClass.asSubclass(Parser.class);
		Constructor<? extends Parser> pctor = pc.getConstructor(TokenStream.class);
		CommonTokenStream tokens = new CommonTokenStream(lexer);
		Parser parser = pctor.newInstance(tokens);
		return Tuple.create(parser, lexer);
	}

	public Class<?> loadClassFromTempDir(String name) throws Exception {
		ClassLoader loader =
			new URLClassLoader(new URL[] { new File(tmpdir).toURI().toURL() },
							   ClassLoader.getSystemClassLoader());
		return loader.loadClass(name);
	}

	public Class<? extends Lexer> loadLexerClassFromTempDir(String name) throws Exception {
		return loadClassFromTempDir(name).asSubclass(Lexer.class);
	}

	public Class<? extends Parser> loadParserClassFromTempDir(String name) throws Exception {
		return loadClassFromTempDir(name).asSubclass(Parser.class);
	}

	protected String execParser(String grammarFileName,
								String grammarStr,
								String parserName,
								String lexerName,
								String startRuleName,
								String input, boolean debug)
	{
		return execParser(grammarFileName, grammarStr, parserName,
				   lexerName, startRuleName, input, debug, false);
	}

	protected String execParser(String grammarFileName,
								String grammarStr,
								String parserName,
								String lexerName,
								String startRuleName,
								String input, boolean debug,
								boolean profile)
	{
	boolean success = rawGenerateAndBuildRecognizer(grammarFileName,
														grammarStr,
														parserName,
														lexerName,
														"-visitor");
		assertTrue(success);
		writeFile(tmpdir, "input", input);
		return rawExecRecognizer(parserName,
								 lexerName,
								 startRuleName,
								 debug,
								 profile);
	}

	/** Return true if all is well */
	protected boolean rawGenerateAndBuildRecognizer(String grammarFileName,
													String grammarStr,
													@Nullable String parserName,
													String lexerName,
													String... extraOptions)
	{
		return rawGenerateAndBuildRecognizer(grammarFileName, grammarStr, parserName, lexerName, false, extraOptions);
	}

	/** Return true if all is well */
	protected boolean rawGenerateAndBuildRecognizer(String grammarFileName,
													String grammarStr,
													@Nullable String parserName,
													String lexerName,
													boolean defaultListener,
													String... extraOptions)
	{
		ErrorQueue equeue =
			antlr(grammarFileName, grammarFileName, grammarStr, defaultListener, extraOptions);
		if (!equeue.errors.isEmpty()) {
			return false;
		}

		List<String> files = new ArrayList<String>();
		if ( lexerName!=null ) {
			files.add(lexerName+".java");
		}
		if ( parserName!=null ) {
			files.add(parserName+".java");
			Set<String> optionsSet = new HashSet<String>(Arrays.asList(extraOptions));
			if (!optionsSet.contains("-no-listener")) {
				files.add(grammarFileName.substring(0, grammarFileName.lastIndexOf('.'))+"BaseListener.java");
				files.add(grammarFileName.substring(0, grammarFileName.lastIndexOf('.'))+"Listener.java");
			}
			if (optionsSet.contains("-visitor")) {
				files.add(grammarFileName.substring(0, grammarFileName.lastIndexOf('.'))+"BaseVisitor.java");
				files.add(grammarFileName.substring(0, grammarFileName.lastIndexOf('.'))+"Visitor.java");
			}
		}
		boolean allIsWell = compile(files.toArray(new String[files.size()]));
		return allIsWell;
	}

	protected String rawExecRecognizer(String parserName,
									   String lexerName,
									   String parserStartRuleName,
									   boolean debug,
									   boolean profile)
	{
        this.stderrDuringParse = null;
		if ( parserName==null ) {
			writeLexerTestFile(lexerName, false);
		}
		else {
			writeTestFile(parserName,
						  lexerName,
						  parserStartRuleName,
						  debug,
						  profile);
		}

		compile("Test.java");
		return execClass("Test");
	}

	public String execRecognizer() {
		return execClass("Test");
	}

	public String execClass(String className) {
		if (testInSameProcess()) {
			try {
				ClassLoader loader = new URLClassLoader(new URL[] { new File(tmpdir).toURI().toURL() }, ClassLoader.getSystemClassLoader());
                final Class<?> mainClass = (Class<?>)loader.loadClass(className);
				final Method mainMethod = mainClass.getDeclaredMethod("main", String[].class);
				PipedInputStream stdoutIn = new PipedInputStream();
				PipedInputStream stderrIn = new PipedInputStream();
				PipedOutputStream stdoutOut = new PipedOutputStream(stdoutIn);
				PipedOutputStream stderrOut = new PipedOutputStream(stderrIn);
				StreamVacuum stdoutVacuum = new StreamVacuum(stdoutIn);
				StreamVacuum stderrVacuum = new StreamVacuum(stderrIn);

				PrintStream originalOut = System.out;
				System.setOut(new PrintStream(stdoutOut));
				try {
					PrintStream originalErr = System.err;
					try {
						System.setErr(new PrintStream(stderrOut));
						stdoutVacuum.start();
						stderrVacuum.start();
						mainMethod.invoke(null, (Object)new String[] { new File(tmpdir, "input").getAbsolutePath() });
					}
					finally {
						System.setErr(originalErr);
					}
				}
				finally {
					System.setOut(originalOut);
				}

				stdoutOut.close();
				stderrOut.close();
				stdoutVacuum.join();
				stderrVacuum.join();
				String output = stdoutVacuum.toString();
				if ( stderrVacuum.toString().length()>0 ) {
					this.stderrDuringParse = stderrVacuum.toString();
					System.err.println("exec stderrVacuum: "+ stderrVacuum);
				}
				return output;
			} catch (MalformedURLException ex) {
				LOGGER.log(Level.SEVERE, null, ex);
				throw new RuntimeException(ex);
			} catch (IOException ex) {
				LOGGER.log(Level.SEVERE, null, ex);
				throw new RuntimeException(ex);
			} catch (InterruptedException ex) {
				LOGGER.log(Level.SEVERE, null, ex);
				throw new RuntimeException(ex);
			} catch (IllegalAccessException ex) {
				LOGGER.log(Level.SEVERE, null, ex);
				throw new RuntimeException(ex);
			} catch (IllegalArgumentException ex) {
				LOGGER.log(Level.SEVERE, null, ex);
				throw new RuntimeException(ex);
			} catch (InvocationTargetException ex) {
				LOGGER.log(Level.SEVERE, null, ex);
				throw new RuntimeException(ex);
			} catch (NoSuchMethodException ex) {
				LOGGER.log(Level.SEVERE, null, ex);
				throw new RuntimeException(ex);
			} catch (SecurityException ex) {
				LOGGER.log(Level.SEVERE, null, ex);
				throw new RuntimeException(ex);
			} catch (ClassNotFoundException ex) {
				LOGGER.log(Level.SEVERE, null, ex);
				throw new RuntimeException(ex);
			}
		}

		try {
			String[] args = new String[] {
				"java", "-classpath", tmpdir+pathSep+CLASSPATH,
				className, new File(tmpdir, "input").getAbsolutePath()
			};
			//String cmdLine = "java -classpath "+CLASSPATH+pathSep+tmpdir+" Test " + new File(tmpdir, "input").getAbsolutePath();
			//System.out.println("execParser: "+cmdLine);
			Process process =
				Runtime.getRuntime().exec(args, null, new File(tmpdir));
			StreamVacuum stdoutVacuum = new StreamVacuum(process.getInputStream());
			StreamVacuum stderrVacuum = new StreamVacuum(process.getErrorStream());
			stdoutVacuum.start();
			stderrVacuum.start();
			process.waitFor();
			stdoutVacuum.join();
			stderrVacuum.join();
			String output = stdoutVacuum.toString();
			if ( stderrVacuum.toString().length()>0 ) {
				this.stderrDuringParse = stderrVacuum.toString();
				System.err.println("exec stderrVacuum: "+ stderrVacuum);
			}
			return output;
		}
		catch (Exception e) {
			System.err.println("can't exec recognizer");
			e.printStackTrace(System.err);
		}
		return null;
	}

	public void testErrors(String[] pairs, boolean printTree) {
        for (int i = 0; i < pairs.length; i+=2) {
            String input = pairs[i];
            String expect = pairs[i+1];

			String[] lines = input.split("\n");
			String fileName = getFilenameFromFirstLineOfGrammar(lines[0]);
			ErrorQueue equeue = antlr(fileName, fileName, input, false);

			String actual = equeue.toString(true);
			actual = actual.replace(tmpdir + File.separator, "");
			System.err.println(actual);
			String msg = input;
			msg = msg.replace("\n","\\n");
			msg = msg.replace("\r","\\r");
			msg = msg.replace("\t","\\t");

            assertEquals("error in: "+msg,expect,actual);
        }
    }

	public String getFilenameFromFirstLineOfGrammar(String line) {
		String fileName = "A" + Tool.GRAMMAR_EXTENSION;
		int grIndex = line.lastIndexOf("grammar");
		int semi = line.lastIndexOf(';');
		if ( grIndex>=0 && semi>=0 ) {
			int space = line.indexOf(' ', grIndex);
			fileName = line.substring(space+1, semi)+Tool.GRAMMAR_EXTENSION;
		}
		if ( fileName.length()==Tool.GRAMMAR_EXTENSION.length() ) fileName = "A" + Tool.GRAMMAR_EXTENSION;
		return fileName;
	}

//	void ambig(List<Message> msgs, int[] expectedAmbigAlts, String expectedAmbigInput)
//		throws Exception
//	{
//		ambig(msgs, 0, expectedAmbigAlts, expectedAmbigInput);
//	}

//	void ambig(List<Message> msgs, int i, int[] expectedAmbigAlts, String expectedAmbigInput)
//		throws Exception
//	{
//		List<Message> amsgs = getMessagesOfType(msgs, AmbiguityMessage.class);
//		AmbiguityMessage a = (AmbiguityMessage)amsgs.get(i);
//		if ( a==null ) assertNull(expectedAmbigAlts);
//		else {
//			assertEquals(a.conflictingAlts.toString(), Arrays.toString(expectedAmbigAlts));
//		}
//		assertEquals(expectedAmbigInput, a.input);
//	}

//	void unreachable(List<Message> msgs, int[] expectedUnreachableAlts)
//		throws Exception
//	{
//		unreachable(msgs, 0, expectedUnreachableAlts);
//	}

//	void unreachable(List<Message> msgs, int i, int[] expectedUnreachableAlts)
//		throws Exception
//	{
//		List<Message> amsgs = getMessagesOfType(msgs, UnreachableAltsMessage.class);
//		UnreachableAltsMessage u = (UnreachableAltsMessage)amsgs.get(i);
//		if ( u==null ) assertNull(expectedUnreachableAlts);
//		else {
//			assertEquals(u.conflictingAlts.toString(), Arrays.toString(expectedUnreachableAlts));
//		}
//	}

	List<ANTLRMessage> getMessagesOfType(List<ANTLRMessage> msgs, Class<? extends ANTLRMessage> c) {
		List<ANTLRMessage> filtered = new ArrayList<ANTLRMessage>();
		for (ANTLRMessage m : msgs) {
			if ( m.getClass() == c ) filtered.add(m);
		}
		return filtered;
	}

	void checkRuleATN(Grammar g, String ruleName, String expecting) {
		ParserATNFactory f = new ParserATNFactory(g);
		ATN atn = f.createATN();

		DOTGenerator dot = new DOTGenerator(g);
		System.out.println(dot.getDOT(atn.ruleToStartState[g.getRule(ruleName).index]));

		Rule r = g.getRule(ruleName);
		ATNState startState = atn.ruleToStartState[r.index];
		ATNPrinter serializer = new ATNPrinter(g, startState);
		String result = serializer.asString();

		//System.out.print(result);
		assertEquals(expecting, result);
	}

	public void testActions(String templates, String actionName, String action, String expected) throws org.antlr.runtime.RecognitionException {
		int lp = templates.indexOf('(');
		String name = templates.substring(0, lp);
		STGroup group = new STGroupString(templates);
		ST st = group.getInstanceOf(name);
		st.add(actionName, action);
		String grammar = st.render();
		ErrorQueue equeue = new ErrorQueue();
		Grammar g = new Grammar(grammar, equeue);
		if ( g.ast!=null && !g.ast.hasErrors ) {
			SemanticPipeline sem = new SemanticPipeline(g);
			sem.process();

			ATNFactory factory = new ParserATNFactory(g);
			if ( g.isLexer() ) factory = new LexerATNFactory((LexerGrammar)g);
			g.atn = factory.createATN();

			CodeGenerator gen = new CodeGenerator(g);
			ST outputFileST = gen.generateParser();
			String output = outputFileST.render();
			//System.out.println(output);
			String b = "#" + actionName + "#";
			int start = output.indexOf(b);
			String e = "#end-" + actionName + "#";
			int end = output.indexOf(e);
			String snippet = output.substring(start+b.length(),end);
			assertEquals(expected, snippet);
		}
		if ( equeue.size()>0 ) {
			System.err.println(equeue.toString());
		}
	}

	public static class StreamVacuum implements Runnable {
		StringBuilder buf = new StringBuilder();
		BufferedReader in;
		Thread sucker;
		public StreamVacuum(InputStream in) {
			this.in = new BufferedReader( new InputStreamReader(in) );
		}
		public void start() {
			sucker = new Thread(this);
			sucker.start();
		}
		@Override
		public void run() {
			try {
				String line = in.readLine();
				while (line!=null) {
					buf.append(line);
					buf.append('\n');
					line = in.readLine();
				}
			}
			catch (IOException ioe) {
				System.err.println("can't read output from process");
			}
		}
		/** wait for the thread to finish */
		public void join() throws InterruptedException {
			sucker.join();
		}
		@Override
		public String toString() {
			return buf.toString();
		}
	}

	protected void checkGrammarSemanticsError(ErrorQueue equeue,
											  GrammarSemanticsMessage expectedMessage)
		throws Exception
	{
		ANTLRMessage foundMsg = null;
		for (int i = 0; i < equeue.errors.size(); i++) {
			ANTLRMessage m = equeue.errors.get(i);
			if (m.getErrorType()==expectedMessage.getErrorType() ) {
				foundMsg = m;
			}
		}
		assertNotNull("no error; "+expectedMessage.getErrorType()+" expected", foundMsg);
		assertTrue("error is not a GrammarSemanticsMessage",
				   foundMsg instanceof GrammarSemanticsMessage);
		assertEquals(Arrays.toString(expectedMessage.getArgs()), Arrays.toString(foundMsg.getArgs()));
		if ( equeue.size()!=1 ) {
			System.err.println(equeue);
		}
	}

	protected void checkGrammarSemanticsWarning(ErrorQueue equeue,
											    GrammarSemanticsMessage expectedMessage)
		throws Exception
	{
		ANTLRMessage foundMsg = null;
		for (int i = 0; i < equeue.warnings.size(); i++) {
			ANTLRMessage m = equeue.warnings.get(i);
			if (m.getErrorType()==expectedMessage.getErrorType() ) {
				foundMsg = m;
			}
		}
		assertNotNull("no error; "+expectedMessage.getErrorType()+" expected", foundMsg);
		assertTrue("error is not a GrammarSemanticsMessage",
				   foundMsg instanceof GrammarSemanticsMessage);
		assertEquals(Arrays.toString(expectedMessage.getArgs()), Arrays.toString(foundMsg.getArgs()));
		if ( equeue.size()!=1 ) {
			System.err.println(equeue);
		}
	}

	protected void checkError(ErrorQueue equeue,
							  ANTLRMessage expectedMessage)
		throws Exception
	{
		//System.out.println("errors="+equeue);
		ANTLRMessage foundMsg = null;
		for (int i = 0; i < equeue.errors.size(); i++) {
			ANTLRMessage m = equeue.errors.get(i);
			if (m.getErrorType()==expectedMessage.getErrorType() ) {
				foundMsg = m;
			}
		}
		assertTrue("no error; "+expectedMessage.getErrorType()+" expected", !equeue.errors.isEmpty());
		assertTrue("too many errors; "+equeue.errors, equeue.errors.size()<=1);
		assertNotNull("couldn't find expected error: "+expectedMessage.getErrorType(), foundMsg);
		/*
		assertTrue("error is not a GrammarSemanticsMessage",
				   foundMsg instanceof GrammarSemanticsMessage);
		 */
		assertArrayEquals(expectedMessage.getArgs(), foundMsg.getArgs());
	}

    public static class FilteringTokenStream extends CommonTokenStream {
        public FilteringTokenStream(TokenSource src) { super(src); }
        Set<Integer> hide = new HashSet<Integer>();
        @Override
        protected boolean sync(int i) {
            if (!super.sync(i)) {
				return false;
			}

			Token t = get(i);
			if ( hide.contains(t.getType()) ) {
				((WritableToken)t).setChannel(Token.HIDDEN_CHANNEL);
			}

			return true;
        }
        public void setTokenTypeChannel(int ttype, int channel) {
            hide.add(ttype);
        }
    }

	public static void writeFile(String dir, String fileName, String content) {
		try {
			File f = new File(dir, fileName);
			FileWriter w = new FileWriter(f);
			BufferedWriter bw = new BufferedWriter(w);
			bw.write(content);
			bw.close();
			w.close();
		}
		catch (IOException ioe) {
			System.err.println("can't write file");
			ioe.printStackTrace(System.err);
		}
	}

	protected void mkdir(String dir) {
		File f = new File(dir);
		f.mkdirs();
	}

	protected void writeTestFile(String parserName,
								 String lexerName,
								 String parserStartRuleName,
								 boolean debug,
								 boolean profile)
	{
		ST outputFileST = new ST(
			"import org.antlr.v4.runtime.*;\n" +
			"import org.antlr.v4.runtime.tree.*;\n" +
			"import org.antlr.v4.runtime.atn.*;\n" +
			"\n" +
			"public class Test {\n" +
			"    public static void main(String[] args) throws Exception {\n" +
			"        CharStream input = new ANTLRFileStream(args[0]);\n" +
			"        <lexerName> lex = new <lexerName>(input);\n" +
			"        CommonTokenStream tokens = new CommonTokenStream(lex);\n" +
			"        <createParser>\n"+
			"		 parser.setBuildParseTree(true);\n" +
<<<<<<< HEAD
			"		 parser.getInterpreter().reportAmbiguities = true;\n" +
=======
			"		 <profile>\n"+
>>>>>>> 52fbc5ed
			"        ParserRuleContext tree = parser.<parserStartRuleName>();\n" +
			"		 <if(profile)>profiler.dump();<endif>\n" +
			"        ParseTreeWalker.DEFAULT.walk(new TreeShapeListener(), tree);\n" +
			"    }\n" +
			"\n" +
			"	static class TreeShapeListener implements ParseTreeListener {\n" +
			"		@Override public void visitTerminal(TerminalNode node) { }\n" +
			"		@Override public void visitErrorNode(ErrorNode node) { }\n" +
			"		@Override public void exitEveryRule(ParserRuleContext ctx) { }\n" +
			"\n" +
			"		@Override\n" +
			"		public void enterEveryRule(ParserRuleContext ctx) {\n" +
			"			for (int i = 0; i \\< ctx.getChildCount(); i++) {\n" +
			"				ParseTree parent = ctx.getChild(i).getParent();\n" +
			"				if (!(parent instanceof RuleNode) || ((RuleNode)parent).getRuleContext() != ctx) {\n" +
			"					throw new IllegalStateException(\"Invalid parse tree shape detected.\");\n" +
			"				}\n" +
			"			}\n" +
			"		}\n" +
			"	}\n" +
			"}"
			);
        ST createParserST = new ST("        <parserName> parser = new <parserName>(tokens);\n");
		if ( debug ) {
			createParserST =
				new ST(
				"        <parserName> parser = new <parserName>(tokens);\n" +
                "        parser.addErrorListener(new DiagnosticErrorListener());\n");
		}
		if ( profile ) {
			outputFileST.add("profile",
							 "ProfilingATNSimulator profiler = new ProfilingATNSimulator(parser);\n" +
							 "parser.setInterpreter(profiler);");
		}
		else {
			outputFileST.add("profile", new ArrayList<Object>());
		}
		outputFileST.add("createParser", createParserST);
		outputFileST.add("parserName", parserName);
		outputFileST.add("lexerName", lexerName);
		outputFileST.add("parserStartRuleName", parserStartRuleName);
		writeFile(tmpdir, "Test.java", outputFileST.render());
	}

	protected void writeLexerTestFile(String lexerName, boolean showDFA) {
		ST outputFileST = new ST(
			"import org.antlr.v4.runtime.*;\n" +
			"\n" +
			"public class Test {\n" +
			"    public static void main(String[] args) throws Exception {\n" +
			"        CharStream input = new ANTLRFileStream(args[0]);\n" +
			"        <lexerName> lex = new <lexerName>(input);\n" +
			"        CommonTokenStream tokens = new CommonTokenStream(lex);\n" +
			"        tokens.fill();\n" +
			"        for (Object t : tokens.getTokens()) System.out.println(t);\n" +
			(showDFA?"System.out.print(lex.getInterpreter().getDFA(Lexer.DEFAULT_MODE).toLexerString());\n":"")+
			"    }\n" +
			"}"
			);

		outputFileST.add("lexerName", lexerName);
		writeFile(tmpdir, "Test.java", outputFileST.render());
	}

	public void writeRecognizerAndCompile(String parserName, String lexerName,
										  String parserStartRuleName,
										  boolean debug,
										  boolean profile) {
		if ( parserName==null ) {
			writeLexerTestFile(lexerName, debug);
		}
		else {
			writeTestFile(parserName,
						  lexerName,
						  parserStartRuleName,
						  debug,
						  profile);
		}

		compile("Test.java");
	}


    protected void eraseFiles(final String filesEndingWith) {
        File tmpdirF = new File(tmpdir);
        String[] files = tmpdirF.list();
        for(int i = 0; files!=null && i < files.length; i++) {
            if ( files[i].endsWith(filesEndingWith) ) {
                new File(tmpdir+"/"+files[i]).delete();
            }
        }
    }

    protected void eraseFiles() {
		if (tmpdir == null) {
			return;
		}

        File tmpdirF = new File(tmpdir);
        String[] files = tmpdirF.list();
        for(int i = 0; files!=null && i < files.length; i++) {
            new File(tmpdir+"/"+files[i]).delete();
        }
    }

    protected void eraseTempDir() {
        File tmpdirF = new File(tmpdir);
        if ( tmpdirF.exists() ) {
            eraseFiles();
            tmpdirF.delete();
        }
    }

	public String getFirstLineOfException() {
		if ( this.stderrDuringParse ==null ) {
			return null;
		}
		String[] lines = this.stderrDuringParse.split("\n");
		String prefix="Exception in thread \"main\" ";
		return lines[0].substring(prefix.length(),lines[0].length());
	}

    /**
     * When looking at a result set that consists of a Map/HashTable
     * we cannot rely on the output order, as the hashing algorithm or other aspects
     * of the implementation may be different on differnt JDKs or platforms. Hence
     * we take the Map, convert the keys to a List, sort them and Stringify the Map, which is a
     * bit of a hack, but guarantees that we get the same order on all systems. We assume that
     * the keys are strings.
     *
     * @param m The Map that contains keys we wish to return in sorted order
     * @return A string that represents all the keys in sorted order.
     */
    public <K, V> String sortMapToString(Map<K, V> m) {
        // Pass in crap, and get nothing back
        //
        if  (m == null) {
            return null;
        }

        System.out.println("Map toString looks like: " + m.toString());

        // Sort the keys in the Map
        //
        TreeMap<K, V> nset = new TreeMap<K, V>(m);

        System.out.println("Tree map looks like: " + nset.toString());
        return nset.toString();
    }

	public List<String> realElements(List<String> elements) {
		return elements.subList(Token.MIN_USER_TOKEN_TYPE, elements.size());
	}

	public void assertNotNullOrEmpty(String message, String text) {
		assertNotNull(message, text);
		assertFalse(message, text.isEmpty());
	}

	public void assertNotNullOrEmpty(String text) {
		assertNotNull(text);
		assertFalse(text.isEmpty());
	}

	public static class IntTokenStream implements TokenStream {
		IntegerList types;
		int p=0;
		public IntTokenStream(IntegerList types) { this.types = types; }

		@Override
		public void consume() { p++; }

		@Override
		public int LA(int i) { return LT(i).getType(); }

		@Override
		public int mark() {
			return index();
		}

		@Override
		public int index() { return p; }

		@Override
		public void release(int marker) {
			seek(marker);
		}

		@Override
		public void seek(int index) {
			p = index;
		}

		@Override
		public int size() {
			return types.size();
		}

		@Override
		public String getSourceName() {
			return null;
		}

		@Override
		public Token LT(int i) {
			CommonToken t;
			int rawIndex = p + i - 1;
			if ( rawIndex>=types.size() ) t = new CommonToken(Token.EOF);
			else t = new CommonToken(types.get(rawIndex));
			t.setTokenIndex(rawIndex);
			return t;
		}

		@Override
		public Token get(int i) {
			return new org.antlr.v4.runtime.CommonToken(types.get(i));
		}

		@Override
		public TokenSource getTokenSource() {
			return null;
		}

		@NotNull
		@Override
		public String getText() {
			throw new UnsupportedOperationException("can't give strings");
		}

		@NotNull
		@Override
		public String getText(Interval interval) {
			throw new UnsupportedOperationException("can't give strings");
		}

		@NotNull
		@Override
		public String getText(RuleContext ctx) {
			throw new UnsupportedOperationException("can't give strings");
		}

		@NotNull
		@Override
		public String getText(Object start, Object stop) {
			throw new UnsupportedOperationException("can't give strings");
		}
	}

	/** Sort a list */
	public <T extends Comparable<? super T>> List<T> sort(List<T> data) {
		List<T> dup = new ArrayList<T>();
		dup.addAll(data);
		Collections.sort(dup);
		return dup;
	}

	/** Return map sorted by key */
	public <K extends Comparable<? super K>,V> LinkedHashMap<K,V> sort(Map<K,V> data) {
		LinkedHashMap<K,V> dup = new LinkedHashMap<K, V>();
		List<K> keys = new ArrayList<K>();
		keys.addAll(data.keySet());
		Collections.sort(keys);
		for (K k : keys) {
			dup.put(k, data.get(k));
		}
		return dup;
	}
}<|MERGE_RESOLUTION|>--- conflicted
+++ resolved
@@ -1091,11 +1091,8 @@
 			"        CommonTokenStream tokens = new CommonTokenStream(lex);\n" +
 			"        <createParser>\n"+
 			"		 parser.setBuildParseTree(true);\n" +
-<<<<<<< HEAD
 			"		 parser.getInterpreter().reportAmbiguities = true;\n" +
-=======
 			"		 <profile>\n"+
->>>>>>> 52fbc5ed
 			"        ParserRuleContext tree = parser.<parserStartRuleName>();\n" +
 			"		 <if(profile)>profiler.dump();<endif>\n" +
 			"        ParseTreeWalker.DEFAULT.walk(new TreeShapeListener(), tree);\n" +
