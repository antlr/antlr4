/*
 * Copyright (c) 2012-2017 The ANTLR Project. All rights reserved.
 * Use of this file is governed by the BSD 3-clause license that
 * can be found in the LICENSE.txt file in the project root.
 */

package org.antlr.v4.codegen.model.decl;

import org.antlr.v4.codegen.OutputModelFactory;
import org.antlr.v4.codegen.model.DispatchMethod;
import org.antlr.v4.codegen.model.ListenerDispatchMethod;
import org.antlr.v4.codegen.model.ModelElement;
import org.antlr.v4.codegen.model.OutputModelObject;
import org.antlr.v4.codegen.model.VisitorDispatchMethod;
import org.antlr.v4.runtime.misc.OrderedHashSet;
import org.antlr.v4.tool.Attribute;
import org.antlr.v4.tool.Rule;

import java.util.ArrayList;
import java.util.Collection;
import java.util.List;

/** This object models the structure holding all of the parameters,
 *  return values, local variables, and labels associated with a rule.
 */
public class StructDecl extends Decl {
	public String derivedFromName; // rule name or label name
	public boolean provideCopyFrom;
	@ModelElement public OrderedHashSet<Decl> attrs = new OrderedHashSet<Decl>();
	@ModelElement public OrderedHashSet<Decl> getters = new OrderedHashSet<Decl>();
	@ModelElement public Collection<AttributeDecl> ctorAttrs;
	@ModelElement public List<? super DispatchMethod> dispatchMethods;
	@ModelElement public List<OutputModelObject> interfaces;
	@ModelElement public List<OutputModelObject> extensionMembers;
	// Used to generate method signatures in Go target interfaces
	@ModelElement public OrderedHashSet<Decl> signatures = new OrderedHashSet<Decl>();

	// Track these separately; Go target needs to generate getters/setters
	// Do not make them templates; we only need the Decl object not the ST
	// built from it. Avoids adding args to StructDecl template
	public OrderedHashSet<Decl> tokenDecls = new OrderedHashSet<Decl>();
	public OrderedHashSet<Decl> tokenTypeDecls = new OrderedHashSet<Decl>();
	public OrderedHashSet<Decl> tokenListDecls = new OrderedHashSet<Decl>();
	public OrderedHashSet<Decl> ruleContextDecls = new OrderedHashSet<Decl>();
	public OrderedHashSet<Decl> ruleContextListDecls = new OrderedHashSet<Decl>();
	public OrderedHashSet<Decl> attributeDecls = new OrderedHashSet<Decl>();

	public StructDecl(OutputModelFactory factory, Rule r) {
		this(factory, r, null);
	}

	protected StructDecl(OutputModelFactory factory, Rule r, String name) {
		super(factory, name == null ? factory.getGenerator().getTarget().getRuleFunctionContextStructName(r) : name);
		addDispatchMethods(r);
		derivedFromName = r.name;
		provideCopyFrom = r.hasAltSpecificContexts();
	}

	public void addDispatchMethods(Rule r) {
		dispatchMethods = new ArrayList<DispatchMethod>();
		if ( !r.hasAltSpecificContexts() ) {
			// no enter/exit for this ruleContext if rule has labels
			if ( factory.getGrammar().tool.gen_listener ) {
				dispatchMethods.add(new ListenerDispatchMethod(factory, true));
				dispatchMethods.add(new ListenerDispatchMethod(factory, false));
			}
			if ( factory.getGrammar().tool.gen_visitor ) {
				dispatchMethods.add(new VisitorDispatchMethod(factory));
			}
		}
	}

	public void addDecl(Decl d) {
		d.ctx = this;

<<<<<<< HEAD
		if ( d instanceof ContextGetterDecl ) {
			getters.add(d);
			signatures.add(((ContextGetterDecl) d).getSignatureDecl());
		}
		else attrs.add(d);
=======
		if ( d instanceof ContextGetterDecl )
			getters.add(d);
		else
			attrs.add(d);
>>>>>>> 5d4692e2

		// add to specific "lists"
		if ( d instanceof TokenTypeDecl ) {
			tokenTypeDecls.add(d);
		}
		else if ( d instanceof TokenListDecl ) {
			tokenListDecls.add(d);
		}
		else if ( d instanceof TokenDecl ) {
			tokenDecls.add(d);
		}
		else if ( d instanceof RuleContextListDecl ) {
			ruleContextListDecls.add(d);
		}
		else if ( d instanceof RuleContextDecl ) {
			ruleContextDecls.add(d);
		}
		else if ( d instanceof AttributeDecl ) {
			attributeDecls.add(d);
		}
	}

	public void addDecl(Attribute a) {
		addDecl(new AttributeDecl(factory, a));
	}

	public void addDecls(Collection<Attribute> attrList) {
		for (Attribute a : attrList) addDecl(a);
	}

	public void implementInterface(OutputModelObject value) {
		if (interfaces == null) {
			interfaces = new ArrayList<OutputModelObject>();
		}

		interfaces.add(value);
	}

	public void addExtensionMember(OutputModelObject member) {
		if (extensionMembers == null) {
			extensionMembers = new ArrayList<OutputModelObject>();
		}

		extensionMembers.add(member);
	}

	public boolean isEmpty() { return attrs.isEmpty(); }
}<|MERGE_RESOLUTION|>--- conflicted
+++ resolved
@@ -32,8 +32,6 @@
 	@ModelElement public List<? super DispatchMethod> dispatchMethods;
 	@ModelElement public List<OutputModelObject> interfaces;
 	@ModelElement public List<OutputModelObject> extensionMembers;
-	// Used to generate method signatures in Go target interfaces
-	@ModelElement public OrderedHashSet<Decl> signatures = new OrderedHashSet<Decl>();
 
 	// Track these separately; Go target needs to generate getters/setters
 	// Do not make them templates; we only need the Decl object not the ST
@@ -73,18 +71,10 @@
 	public void addDecl(Decl d) {
 		d.ctx = this;
 
-<<<<<<< HEAD
-		if ( d instanceof ContextGetterDecl ) {
-			getters.add(d);
-			signatures.add(((ContextGetterDecl) d).getSignatureDecl());
-		}
-		else attrs.add(d);
-=======
 		if ( d instanceof ContextGetterDecl )
 			getters.add(d);
 		else
 			attrs.add(d);
->>>>>>> 5d4692e2
 
 		// add to specific "lists"
 		if ( d instanceof TokenTypeDecl ) {
