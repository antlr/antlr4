--- conflicted
+++ resolved
@@ -14,11 +14,7 @@
 
 import java.util.ArrayList;
 
-<<<<<<< HEAD
 /** A StructDecl to handle a '#' label on alt */
-=======
-/** A StructDecl to handle a -&gt; label on alt */
->>>>>>> 722212ac
 public class AltLabelStructDecl extends StructDecl {
 	public AltLabelStructDecl(OutputModelFactory factory, Rule r, String label)
 	{
