--- conflicted
+++ resolved
@@ -65,14 +65,11 @@
 import org.antlr.v4.tool.ast.GrammarAST;
 import org.antlr.v4.tool.ast.TerminalAST;
 
-<<<<<<< HEAD
-=======
 import java.util.*;
 
 import static org.antlr.v4.parse.ANTLRParser.RULE_REF;
 import static org.antlr.v4.parse.ANTLRParser.TOKEN_REF;
 
->>>>>>> 5dd9010f
 /** */
 public class RuleFunction extends OutputModelObject {
 	public String name;
@@ -113,11 +110,6 @@
 		addContextGetters(factory, r);
 
 		if ( r.args!=null ) {
-<<<<<<< HEAD
-			args = r.args.attributes.values();
-			ruleCtx.addDecls(args);
-			ruleCtx.ctorAttrs = args;
-=======
             Collection<Attribute> decls = r.args.attributes.values();
             if ( decls.size()>0 ) {
                 args = new ArrayList<AttributeDecl>();
@@ -127,7 +119,6 @@
                 }
                 ruleCtx.ctorAttrs = args;
             }
->>>>>>> 5dd9010f
 		}
 		if ( r.retvals!=null ) {
 			ruleCtx.addDecls(r.retvals.attributes.values());
