--- conflicted
+++ resolved
@@ -22,9 +22,6 @@
 import java.util.Map;
 
 public class ElementFrequenciesVisitor extends GrammarTreeVisitor {
-<<<<<<< HEAD
-	final Grammar grammar;
-=======
 	/**
 	 * This special value means "no set", and is used by {@link #minFrequencies}
 	 * to ensure that {@link #combineMin} doesn't merge an empty set (all zeros)
@@ -32,7 +29,7 @@
 	 */
 	private static final FrequencySet<String> SENTINEL = new FrequencySet<String>();
 
->>>>>>> 722212ac
+	final Grammar grammar;
 	final Deque<FrequencySet<String>> frequencies;
 	private final Deque<FrequencySet<String>> minFrequencies;
 
@@ -151,12 +148,8 @@
 
 	@Override
 	public void ruleRef(GrammarAST ref, ActionAST arg) {
-<<<<<<< HEAD
 		frequencies.peek().add(RuleFunction.getLabelName(grammar, ref));
-=======
-		frequencies.peek().add(ref.getText());
-		minFrequencies.peek().add(ref.getText());
->>>>>>> 722212ac
+		minFrequencies.peek().add(RuleFunction.getLabelName(grammar, ref));
 	}
 
 	/*
