/*
 * Copyright (c) 2012-2016 The ANTLR Project. All rights reserved.
 * Use of this file is governed by the BSD 3-clause license that
 * can be found in the LICENSE.txt file in the project root.
 */
package org.antlr.v4.codegen.model;

import org.antlr.runtime.RecognitionException;
import org.antlr.v4.codegen.OutputModelFactory;
import org.antlr.v4.runtime.misc.Pair;
import org.antlr.v4.tool.Grammar;
import org.antlr.v4.tool.Rule;
import org.antlr.v4.tool.ast.ActionAST;
import org.antlr.v4.tool.ast.AltAST;
import org.antlr.v4.tool.ast.RuleAST;

import java.util.LinkedHashMap;
import java.util.LinkedHashSet;
import java.util.List;
import java.util.Map;
import java.util.Set;

/** A model object representing a parse tree listener file.
 *  These are the rules specific events triggered by a parse tree visitor.
 */
public class ListenerFile extends OutputFile {
	public String genPackage; // from -package cmd-line
	public String exportMacro; // from -DexportMacro cmd-line
	public String grammarName;
	public String parserName;
	/**
	 * The names of all listener contexts.
	 */
	public Set<String> listenerNames = new LinkedHashSet<String>();
	/**
	 * For listener contexts created for a labeled outer alternative, maps from
	 * a listener context name to the name of the rule which defines the
	 * context.
	 */
	public Map<String, String> listenerLabelRuleNames = new LinkedHashMap<String, String>();

	@ModelElement public Action header;
	@ModelElement public Map<String, Action> namedActions;

	public ListenerFile(OutputModelFactory factory, String fileName) {
		super(factory, fileName);
		Grammar g = factory.getGrammar();
		parserName = g.getRecognizerName();
		grammarName = g.name;
<<<<<<< HEAD

		for (Map.Entry<String, List<RuleAST>> entry : g.contextASTs.entrySet()) {
			for (RuleAST ruleAST : entry.getValue()) {
				try {
					Map<String, List<Pair<Integer, AltAST>>> labeledAlternatives = g.getLabeledAlternatives(ruleAST);
					listenerNames.addAll(labeledAlternatives.keySet());
				} catch (RecognitionException ex) {
				}
			}
		}

		for (Rule r : g.rules.values()) {
			listenerNames.add(r.getBaseContext());
		}

=======
		namedActions = buildNamedActions(factory.getGrammar());
>>>>>>> 722212ac
		for (Rule r : g.rules.values()) {
			Map<String, List<Pair<Integer,AltAST>>> labels = r.getAltLabels();
			if ( labels!=null ) {
				for (Map.Entry<String, List<Pair<Integer, AltAST>>> pair : labels.entrySet()) {
					listenerLabelRuleNames.put(pair.getKey(), r.name);
				}
			}
		}

		ActionAST ast = g.namedActions.get("header");
		if ( ast!=null ) header = new Action(factory, ast);
		genPackage = factory.getGrammar().tool.genPackage;
		exportMacro = factory.getGrammar().getOptionString("exportMacro");
	}
}<|MERGE_RESOLUTION|>--- conflicted
+++ resolved
@@ -47,7 +47,7 @@
 		Grammar g = factory.getGrammar();
 		parserName = g.getRecognizerName();
 		grammarName = g.name;
-<<<<<<< HEAD
+		namedActions = buildNamedActions(factory.getGrammar());
 
 		for (Map.Entry<String, List<RuleAST>> entry : g.contextASTs.entrySet()) {
 			for (RuleAST ruleAST : entry.getValue()) {
@@ -63,9 +63,6 @@
 			listenerNames.add(r.getBaseContext());
 		}
 
-=======
-		namedActions = buildNamedActions(factory.getGrammar());
->>>>>>> 722212ac
 		for (Rule r : g.rules.values()) {
 			Map<String, List<Pair<Integer,AltAST>>> labels = r.getAltLabels();
 			if ( labels!=null ) {
