/*
 * Copyright (c) 2012-2017 The ANTLR Project. All rights reserved.
 * Use of this file is governed by the BSD 3-clause license that
 * can be found in the LICENSE.txt file in the project root.
 */
package org.antlr.v4.codegen.model;

import org.antlr.v4.codegen.OutputModelFactory;
import org.antlr.v4.runtime.misc.Pair;
import org.antlr.v4.tool.Grammar;
import org.antlr.v4.tool.Rule;
import org.antlr.v4.tool.ast.ActionAST;
import org.antlr.v4.tool.ast.AltAST;

import java.util.*;

/** A model object representing a parse tree listener file.
 *  These are the rules specific events triggered by a parse tree visitor.
 */
public class ListenerFile extends OutputFile {
	public String genPackage; // from -package cmd-line
	public String accessLevel; // from -DaccessLevel cmd-line
	public String exportMacro; // from -DexportMacro cmd-line
	public String grammarName;
	public String parserName;
	/**
	 * The names of all listener contexts.
	 */
	public Set<String> listenerNames = new LinkedHashSet<String>();
	/**
	 * For listener contexts created for a labeled outer alternative, maps from
	 * a listener context name to the name of the rule which defines the
	 * context.
	 */
	public Map<String, String> listenerLabelRuleNames = new LinkedHashMap<String, String>();

	@ModelElement public Action header;
	@ModelElement public Map<String, Action> namedActions;

	public ListenerFile(OutputModelFactory factory, String fileName) {
		super(factory, fileName);
		Grammar g = factory.getGrammar();
		parserName = g.getRecognizerName();
		grammarName = g.name;
		namedActions = buildNamedActions(factory.getGrammar(), ast -> ast.getScope() == null);
		for (Rule r : g.rules.values()) {
			Map<String, List<Pair<Integer,AltAST>>> labels = r.getAltLabels();
			if ( labels!=null ) {
				for (Map.Entry<String, List<Pair<Integer, AltAST>>> pair : labels.entrySet()) {
					listenerNames.add(pair.getKey());
					listenerLabelRuleNames.put(pair.getKey(), r.name);
				}
			}
			else {
				// only add rule context if no labels
				listenerNames.add(r.name);
			}
		}
		ActionAST ast = g.namedActions.get("header");
<<<<<<< HEAD
		if ( ast!=null && ast.getScope() == null)
			header = new Action(factory, ast);
=======
		if ( ast!=null && ast.getScope()==null ) {
			header = new Action(factory, ast);
		}
>>>>>>> 31bdd52d
		genPackage = g.tool.genPackage;
		accessLevel = g.getOptionString("accessLevel");
		exportMacro = g.getOptionString("exportMacro");
	}
}<|MERGE_RESOLUTION|>--- conflicted
+++ resolved
@@ -57,14 +57,9 @@
 			}
 		}
 		ActionAST ast = g.namedActions.get("header");
-<<<<<<< HEAD
-		if ( ast!=null && ast.getScope() == null)
-			header = new Action(factory, ast);
-=======
 		if ( ast!=null && ast.getScope()==null ) {
 			header = new Action(factory, ast);
 		}
->>>>>>> 31bdd52d
 		genPackage = g.tool.genPackage;
 		accessLevel = g.getOptionString("accessLevel");
 		exportMacro = g.getOptionString("exportMacro");
