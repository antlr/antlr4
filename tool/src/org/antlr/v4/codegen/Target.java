/*
 * [The "BSD license"]
 *  Copyright (c) 2016 Mike Lischke
 *  Copyright (c) 2012 Terence Parr
 *  Copyright (c) 2012 Sam Harwell
 *  All rights reserved.
 *
 *  Redistribution and use in source and binary forms, with or without
 *  modification, are permitted provided that the following conditions
 *  are met:
 *
 *  1. Redistributions of source code must retain the above copyright
 *     notice, this list of conditions and the following disclaimer.
 *  2. Redistributions in binary form must reproduce the above copyright
 *     notice, this list of conditions and the following disclaimer in the
 *     documentation and/or other materials provided with the distribution.
 *  3. The name of the author may not be used to endorse or promote products
 *     derived from this software without specific prior written permission.
 *
 *  THIS SOFTWARE IS PROVIDED BY THE AUTHOR ``AS IS'' AND ANY EXPRESS OR
 *  IMPLIED WARRANTIES, INCLUDING, BUT NOT LIMITED TO, THE IMPLIED WARRANTIES
 *  OF MERCHANTABILITY AND FITNESS FOR A PARTICULAR PURPOSE ARE DISCLAIMED.
 *  IN NO EVENT SHALL THE AUTHOR BE LIABLE FOR ANY DIRECT, INDIRECT,
 *  INCIDENTAL, SPECIAL, EXEMPLARY, OR CONSEQUENTIAL DAMAGES (INCLUDING, BUT
 *  NOT LIMITED TO, PROCUREMENT OF SUBSTITUTE GOODS OR SERVICES; LOSS OF USE,
 *  DATA, OR PROFITS; OR BUSINESS INTERRUPTION) HOWEVER CAUSED AND ON ANY
 *  THEORY OF LIABILITY, WHETHER IN CONTRACT, STRICT LIABILITY, OR TORT
 *  (INCLUDING NEGLIGENCE OR OTHERWISE) ARISING IN ANY WAY OUT OF THE USE OF
 *  THIS SOFTWARE, EVEN IF ADVISED OF THE POSSIBILITY OF SUCH DAMAGE.
 */

package org.antlr.v4.codegen;

import org.antlr.v4.Tool;
import org.antlr.v4.codegen.model.RuleFunction;
import org.antlr.v4.codegen.model.SerializedATN;
import org.antlr.v4.misc.Utils;
import org.antlr.v4.parse.ANTLRParser;
import org.antlr.v4.runtime.RuntimeMetaData;
import org.antlr.v4.runtime.Token;
import org.antlr.v4.tool.ErrorType;
import org.antlr.v4.tool.Grammar;
import org.antlr.v4.tool.Rule;
import org.antlr.v4.tool.ast.GrammarAST;
import org.stringtemplate.v4.NumberRenderer;
import org.stringtemplate.v4.ST;
import org.stringtemplate.v4.STErrorListener;
import org.stringtemplate.v4.STGroup;
import org.stringtemplate.v4.STGroupFile;
import org.stringtemplate.v4.StringRenderer;
import org.stringtemplate.v4.misc.STMessage;

/** */
public abstract class Target {
	/** For pure strings of Java 16-bit Unicode char, how can we display
	 *  it in the target language as a literal.  Useful for dumping
	 *  predicates and such that may refer to chars that need to be escaped
	 *  when represented as strings.  Also, templates need to be escaped so
	 *  that the target language can hold them as a string.
	 *  <p>
	 *  I have defined (via the constructor) the set of typical escapes,
	 *  but your {@link Target} subclass is free to alter the translated chars
	 *  or add more definitions.  This is non-static so each target can have
	 *  a different set in memory at same time.
	 */
	protected String[] targetCharValueEscape = new String[255];

	private final CodeGenerator gen;
	private final String language;
	private STGroup templates;

	protected Target(CodeGenerator gen, String language) {
		targetCharValueEscape['\n'] = "\\n";
		targetCharValueEscape['\r'] = "\\r";
		targetCharValueEscape['\t'] = "\\t";
		targetCharValueEscape['\b'] = "\\b";
		targetCharValueEscape['\f'] = "\\f";
		targetCharValueEscape['\\'] = "\\\\";
		targetCharValueEscape['\''] = "\\'";
		targetCharValueEscape['"'] = "\\\"";
		this.gen = gen;
		this.language = language;
	}

	public CodeGenerator getCodeGenerator() {
		return gen;
	}

	public String getLanguage() {
		return language;
	}

<<<<<<< HEAD
  public boolean needsHeader() { return false; }; // Override in targets which need header files.
  
=======
	/** ANTLR tool should check output templates / target are compatible with tool code generation.
	 *  For now, a simple string match used on x.y of x.y.z scheme. We use a method to avoid mismatches
	 *  between a template called VERSION. This value is checked against Tool.VERSION during load of templates.
	 *
	 *  This additional method forces all targets 4.3 and beyond to add this method.
	 *
	 * @since 4.3
	 */
	public abstract String getVersion();

    public boolean needsHeader() { return false; }; // Override in targets which need header files.

>>>>>>> 014d9fd5
	public STGroup getTemplates() {
		if (templates == null) {
			String version = getVersion();
			if ( version==null ||
				 !RuntimeMetaData.getMajorMinorVersion(version).equals(RuntimeMetaData.getMajorMinorVersion(Tool.VERSION)))
			{
				gen.tool.errMgr.toolError(ErrorType.INCOMPATIBLE_TOOL_AND_TEMPLATES, version, Tool.VERSION, language);
			}
			templates = loadTemplates();
		}

		return templates;
	}

	protected void genFile(Grammar g, ST outputFileST, String fileName)
	{
		getCodeGenerator().write(outputFileST, fileName);
	}

	/** Get a meaningful name for a token type useful during code generation.
	 *  Literals without associated names are converted to the string equivalent
	 *  of their integer values. Used to generate x==ID and x==34 type comparisons
	 *  etc...  Essentially we are looking for the most obvious way to refer
	 *  to a token type in the generated code.
	 */
	public String getTokenTypeAsTargetLabel(Grammar g, int ttype) {
		String name = g.getTokenName(ttype);
		// If name is not valid, return the token type instead
		if ( Grammar.INVALID_TOKEN_NAME.equals(name) ) {
			return String.valueOf(ttype);
		}

		return name;
	}

	public String[] getTokenTypesAsTargetLabels(Grammar g, int[] ttypes) {
		String[] labels = new String[ttypes.length];
		for (int i=0; i<ttypes.length; i++) {
			labels[i] = getTokenTypeAsTargetLabel(g, ttypes[i]);
		}
		return labels;
	}

	/** Given a random string of Java unicode chars, return a new string with
	 *  optionally appropriate quote characters for target language and possibly
	 *  with some escaped characters.  For example, if the incoming string has
	 *  actual newline characters, the output of this method would convert them
	 *  to the two char sequence \n for Java, C, C++, ...  The new string has
	 *  double-quotes around it as well.  Example String in memory:
	 *
	 *     a"[newlinechar]b'c[carriagereturnchar]d[tab]e\f
	 *
	 *  would be converted to the valid Java s:
	 *
	 *     "a\"\nb'c\rd\te\\f"
	 *
	 *  or
	 *
	 *     a\"\nb'c\rd\te\\f
	 *
	 *  depending on the quoted arg.
	 */
	public String getTargetStringLiteralFromString(String s, boolean quoted) {
		if ( s==null ) {
			return null;
		}

		StringBuilder buf = new StringBuilder();
		if ( quoted ) {
			buf.append('"');
		}
		for (int i=0; i<s.length(); i++) {
			int c = s.charAt(i);
			if ( c!='\'' && // don't escape single quotes in strings for java
				 c<targetCharValueEscape.length &&
				 targetCharValueEscape[c]!=null )
			{
				buf.append(targetCharValueEscape[c]);
			}
			else {
				buf.append((char)c);
			}
		}
		if ( quoted ) {
			buf.append('"');
		}
		return buf.toString();
	}

	public String getTargetStringLiteralFromString(String s) {
		return getTargetStringLiteralFromString(s, true);
	}

	/**
	 * <p>Convert from an ANTLR string literal found in a grammar file to an
	 * equivalent string literal in the target language.
	 *</p>
	 * <p>
	 * For Java, this is the translation {@code 'a\n"'} &rarr; {@code "a\n\""}.
	 * Expect single quotes around the incoming literal. Just flip the quotes
	 * and replace double quotes with {@code \"}.
	 * </p>
	 * <p>
	 * Note that we have decided to allow people to use '\"' without penalty, so
	 * we must build the target string in a loop as {@link String#replace}
	 * cannot handle both {@code \"} and {@code "} without a lot of messing
	 * around.
	 * </p>
	 */
	public String getTargetStringLiteralFromANTLRStringLiteral(
		CodeGenerator generator,
		String literal,
		boolean addQuotes)
	{
		StringBuilder sb = new StringBuilder();
		String is = literal;

		if ( addQuotes ) sb.append('"');

		for (int i = 1; i < is.length() -1; i++) {
			if  (is.charAt(i) == '\\') {
				// Anything escaped is what it is! We assume that
				// people know how to escape characters correctly. However
				// we catch anything that does not need an escape in Java (which
				// is what the default implementation is dealing with and remove
				// the escape. The C target does this for instance.
				//
				switch (is.charAt(i+1)) {
					// Pass through any escapes that Java also needs
					//
					case    '"':
					case    'n':
					case    'r':
					case    't':
					case    'b':
					case    'f':
					case    '\\':
						// Pass the escape through
						sb.append('\\');
						break;

					case    'u':    // Assume unnnn
						// Pass the escape through as double \\
						// so that Java leaves as \u0000 string not char
						sb.append('\\');
						sb.append('\\');
						break;

					default:
						// Remove the escape by virtue of not adding it here
						// Thus \' becomes ' and so on
						break;
				}

				// Go past the \ character
				i++;
			} else {
				// Characters that don't need \ in ANTLR 'strings' but do in Java
				if (is.charAt(i) == '"') {
					// We need to escape " in Java
					sb.append('\\');
				}
			}
			// Add in the next character, which may have been escaped
			sb.append(is.charAt(i));
		}

		if ( addQuotes ) sb.append('"');

		return sb.toString();
	}

	/** Assume 16-bit char */
	public String encodeIntAsCharEscape(int v) {
		if (v < Character.MIN_VALUE || v > Character.MAX_VALUE) {
			throw new IllegalArgumentException(String.format("Cannot encode the specified value: %d", v));
		}

		if (v >= 0 && v < targetCharValueEscape.length && targetCharValueEscape[v] != null) {
			return targetCharValueEscape[v];
		}

		if (v >= 0x20 && v < 127 && (!Character.isDigit(v) || v == '8' || v == '9')) {
			return String.valueOf((char)v);
		}

		if ( v>=0 && v<=127 ) {
			String oct = Integer.toOctalString(v);
			return "\\"+ oct;
		}

		String hex = Integer.toHexString(v|0x10000).substring(1,5);
		return "\\u"+hex;
	}

	public String getLoopLabel(GrammarAST ast) {
		return "loop"+ ast.token.getTokenIndex();
	}

	public String getLoopCounter(GrammarAST ast) {
		return "cnt"+ ast.token.getTokenIndex();
	}

	public String getListLabel(String label) {
		ST st = getTemplates().getInstanceOf("ListLabelName");
		st.add("label", label);
		return st.render();
	}

	public String getRuleFunctionContextStructName(Rule r) {
		if ( r.g.isLexer() ) {
			return getTemplates().getInstanceOf("LexerRuleContext").render();
		}
		return Utils.capitalize(r.name)+getTemplates().getInstanceOf("RuleContextNameSuffix").render();
	}

	public String getAltLabelContextStructName(String label) {
		return Utils.capitalize(label)+getTemplates().getInstanceOf("RuleContextNameSuffix").render();
	}

	/** If we know which actual function, we can provide the actual ctx type.
	 *  This will contain implicit labels etc...  From outside, though, we
	 *  see only ParserRuleContext unless there are externally visible stuff
	 *  like args, locals, explicit labels, etc...
	 */
	public String getRuleFunctionContextStructName(RuleFunction function) {
		Rule r = function.rule;
		if ( r.g.isLexer() ) {
			return getTemplates().getInstanceOf("LexerRuleContext").render();
		}
		return Utils.capitalize(r.name)+getTemplates().getInstanceOf("RuleContextNameSuffix").render();
	}

	// should be same for all refs to same token like ctx.ID within single rule function
	// for literals like 'while', we gen _s<ttype>
	public String getImplicitTokenLabel(String tokenName) {
		ST st = getTemplates().getInstanceOf("ImplicitTokenLabel");
		int ttype = getCodeGenerator().g.getTokenType(tokenName);
		if ( tokenName.startsWith("'") ) {
			return "s"+ttype;
		}
		String text = getTokenTypeAsTargetLabel(getCodeGenerator().g, ttype);
		st.add("tokenName", text);
		return st.render();
	}

	// x=(A|B)
	public String getImplicitSetLabel(String id) {
		ST st = getTemplates().getInstanceOf("ImplicitSetLabel");
		st.add("id", id);
		return st.render();
	}

	public String getImplicitRuleLabel(String ruleName) {
		ST st = getTemplates().getInstanceOf("ImplicitRuleLabel");
		st.add("ruleName", ruleName);
		return st.render();
	}

	public String getElementListName(String name) {
		ST st = getTemplates().getInstanceOf("ElementListName");
		st.add("elemName", getElementName(name));
		return st.render();
	}

	public String getElementName(String name) {
		if (".".equals(name)) {
			return "_wild";
		}

		if ( getCodeGenerator().g.getRule(name)!=null ) return name;
		int ttype = getCodeGenerator().g.getTokenType(name);
		if ( ttype==Token.INVALID_TYPE ) return name;
		return getTokenTypeAsTargetLabel(getCodeGenerator().g, ttype);
	}

	/**
	 * Gets the maximum number of 16-bit unsigned integers that can be encoded
	 * in a single segment of the serialized ATN.
	 *
	 * @see SerializedATN#getSegments
	 *
	 * @return the serialized ATN segment limit
	 */
	public int getSerializedATNSegmentLimit() {
		return Integer.MAX_VALUE;
	}

	/** How many bits should be used to do inline token type tests? Java assumes
	 *  a 64-bit word for bitsets.  Must be a valid wordsize for your target like
	 *  8, 16, 32, 64, etc...
	 *
	 *  @since 4.5
	 */
	public int getInlineTestSetWordSize() { return 64; }

	public boolean grammarSymbolCausesIssueInGeneratedCode(GrammarAST idNode) {
		switch (idNode.getParent().getType()) {
			case ANTLRParser.ASSIGN:
				switch (idNode.getParent().getParent().getType()) {
					case ANTLRParser.ELEMENT_OPTIONS:
					case ANTLRParser.OPTIONS:
						return false;

					default:
						break;
				}

				break;

			case ANTLRParser.AT:
			case ANTLRParser.ELEMENT_OPTIONS:
				return false;

			case ANTLRParser.LEXER_ACTION_CALL:
				if (idNode.getChildIndex() == 0) {
					// first child is the command name which is part of the ANTLR language
					return false;
				}

				// arguments to the command should be checked
				break;

			default:
				break;
		}

		return visibleGrammarSymbolCausesIssueInGeneratedCode(idNode);
	}

	protected abstract boolean visibleGrammarSymbolCausesIssueInGeneratedCode(GrammarAST idNode);

	public boolean templatesExist() {
		String groupFileName = CodeGenerator.TEMPLATE_ROOT + "/" + getLanguage() + "/" + getLanguage() + STGroup.GROUP_FILE_EXTENSION;
		STGroup result = null;
		try {
			result = new STGroupFile(groupFileName);
		}
		catch (IllegalArgumentException iae) {
			result = null;
		}
		return result!=null;
	}


	protected STGroup loadTemplates() {
		String groupFileName = CodeGenerator.TEMPLATE_ROOT + "/" + getLanguage() + "/" + getLanguage() + STGroup.GROUP_FILE_EXTENSION;
		STGroup result = null;
		try {
			result = new STGroupFile(groupFileName);
		}
		catch (IllegalArgumentException iae) {
			gen.tool.errMgr.toolError(ErrorType.MISSING_CODE_GEN_TEMPLATES,
						 iae,
						 language);
		}
		if ( result==null ) return null;
		result.registerRenderer(Integer.class, new NumberRenderer());
		result.registerRenderer(String.class, new StringRenderer());
		result.setListener(new STErrorListener() {
			@Override
			public void compileTimeError(STMessage msg) {
				reportError(msg);
			}

			@Override
			public void runTimeError(STMessage msg) {
				reportError(msg);
			}

			@Override
			public void IOError(STMessage msg) {
				reportError(msg);
			}

			@Override
			public void internalError(STMessage msg) {
				reportError(msg);
			}

			private void reportError(STMessage msg) {
				getCodeGenerator().tool.errMgr.toolError(ErrorType.STRING_TEMPLATE_WARNING, msg.cause, msg.toString());
			}
		});

		return result;
	}

	/**
	 * @since 4.3
	 */
	public boolean wantsBaseListener() {
		return true;
	}

	/**
	 * @since 4.3
	 */
	public boolean wantsBaseVisitor() {
		return true;
	}

	/**
	 * @since 4.3
	 */
	public boolean supportsOverloadedMethods() {
		return true;
	}
}<|MERGE_RESOLUTION|>--- conflicted
+++ resolved
@@ -90,10 +90,6 @@
 		return language;
 	}
 
-<<<<<<< HEAD
-  public boolean needsHeader() { return false; }; // Override in targets which need header files.
-  
-=======
 	/** ANTLR tool should check output templates / target are compatible with tool code generation.
 	 *  For now, a simple string match used on x.y of x.y.z scheme. We use a method to avoid mismatches
 	 *  between a template called VERSION. This value is checked against Tool.VERSION during load of templates.
@@ -106,7 +102,6 @@
 
     public boolean needsHeader() { return false; }; // Override in targets which need header files.
 
->>>>>>> 014d9fd5
 	public STGroup getTemplates() {
 		if (templates == null) {
 			String version = getVersion();
