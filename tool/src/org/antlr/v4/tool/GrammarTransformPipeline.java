--- conflicted
+++ resolved
@@ -192,22 +192,9 @@
 		// Compute list of rules in root grammar and ensure we have a RULES node
 		GrammarAST RULES = (GrammarAST)root.getFirstChildWithType(ANTLRParser.RULES);
 		Set<String> rootRuleNames = new HashSet<String>();
-<<<<<<< HEAD
-		if ( RULES==null ) { // no rules in root, make RULES node, hook in
-			RULES = adaptor.create(ANTLRParser.RULES, "RULES");
-			RULES.g = rootGrammar;
-			root.addChild(RULES);
-		}
-		else {
-			// make list of rules we have in root grammar
-			List<GrammarAST> rootRules = RULES.getNodesWithType(ANTLRParser.RULE);
-			for (GrammarAST r : rootRules) rootRuleNames.add(r.getChild(0).getText());
-		}
-=======
 		// make list of rules we have in root grammar
 		List<GrammarAST> rootRules = RULES.getNodesWithType(ANTLRParser.RULE);
 		for (GrammarAST r : rootRules) rootRuleNames.add(r.getChild(0).getText());
->>>>>>> e6de65a1
 
 		for (Grammar imp : imports) {
 			// COPY TOKENS
