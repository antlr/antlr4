/*
 * [The "BSD license"]
 *  Copyright (c) 2012 Terence Parr
 *  Copyright (c) 2012 Sam Harwell
 *  All rights reserved.
 *
 *  Redistribution and use in source and binary forms, with or without
 *  modification, are permitted provided that the following conditions
 *  are met:
 *
 *  1. Redistributions of source code must retain the above copyright
 *     notice, this list of conditions and the following disclaimer.
 *  2. Redistributions in binary form must reproduce the above copyright
 *     notice, this list of conditions and the following disclaimer in the
 *     documentation and/or other materials provided with the distribution.
 *  3. The name of the author may not be used to endorse or promote products
 *     derived from this software without specific prior written permission.
 *
 *  THIS SOFTWARE IS PROVIDED BY THE AUTHOR ``AS IS'' AND ANY EXPRESS OR
 *  IMPLIED WARRANTIES, INCLUDING, BUT NOT LIMITED TO, THE IMPLIED WARRANTIES
 *  OF MERCHANTABILITY AND FITNESS FOR A PARTICULAR PURPOSE ARE DISCLAIMED.
 *  IN NO EVENT SHALL THE AUTHOR BE LIABLE FOR ANY DIRECT, INDIRECT,
 *  INCIDENTAL, SPECIAL, EXEMPLARY, OR CONSEQUENTIAL DAMAGES (INCLUDING, BUT
 *  NOT LIMITED TO, PROCUREMENT OF SUBSTITUTE GOODS OR SERVICES; LOSS OF USE,
 *  DATA, OR PROFITS; OR BUSINESS INTERRUPTION) HOWEVER CAUSED AND ON ANY
 *  THEORY OF LIABILITY, WHETHER IN CONTRACT, STRICT LIABILITY, OR TORT
 *  (INCLUDING NEGLIGENCE OR OTHERWISE) ARISING IN ANY WAY OUT OF THE USE OF
 *  THIS SOFTWARE, EVEN IF ADVISED OF THE POSSIBILITY OF SUCH DAMAGE.
 */

package org.antlr.v4.tool;

import org.antlr.v4.Tool;
import org.antlr.v4.analysis.LeftRecursiveRuleTransformer;
import org.antlr.v4.misc.CharSupport;
import org.antlr.v4.misc.OrderedHashMap;
import org.antlr.v4.misc.Utils;
import org.antlr.v4.parse.ANTLRParser;
import org.antlr.v4.parse.GrammarASTAdaptor;
import org.antlr.v4.parse.GrammarTreeVisitor;
import org.antlr.v4.parse.TokenVocabParser;
import org.antlr.v4.runtime.CharStream;
import org.antlr.v4.runtime.Lexer;
import org.antlr.v4.runtime.LexerInterpreter;
import org.antlr.v4.runtime.ParserInterpreter;
import org.antlr.v4.runtime.Token;
import org.antlr.v4.runtime.TokenStream;
import org.antlr.v4.runtime.atn.ATN;
import org.antlr.v4.runtime.atn.ATNDeserializer;
import org.antlr.v4.runtime.atn.ATNSerializer;
import org.antlr.v4.runtime.dfa.DFA;
import org.antlr.v4.runtime.misc.IntSet;
import org.antlr.v4.runtime.misc.IntegerList;
import org.antlr.v4.runtime.misc.IntervalSet;
import org.antlr.v4.runtime.misc.NotNull;
import org.antlr.v4.runtime.misc.Nullable;
import org.antlr.v4.runtime.misc.Pair;
import org.antlr.v4.tool.ast.ActionAST;
import org.antlr.v4.tool.ast.GrammarAST;
import org.antlr.v4.tool.ast.GrammarASTWithOptions;
import org.antlr.v4.tool.ast.GrammarRootAST;
import org.antlr.v4.tool.ast.PredAST;
import org.antlr.v4.tool.ast.TerminalAST;

import java.io.IOException;
import java.util.ArrayList;
import java.util.Arrays;
import java.util.HashMap;
import java.util.HashSet;
import java.util.LinkedHashMap;
import java.util.List;
import java.util.Map;
import java.util.Set;

public class Grammar implements AttributeResolver {
	public static final String GRAMMAR_FROM_STRING_NAME = "<string>";
	/**
	 * This value is used in the following situations to indicate that a token
	 * type does not have an associated name which can be directly referenced in
	 * a grammar.
	 *
	 * <ul>
	 * <li>This value is the name and display name for the token with type
	 * {@link Token#INVALID_TYPE}.</li>
	 * <li>This value is the name for tokens with a type not represented by a
	 * named token. The display name for these tokens is simply the string
	 * representation of the token type as an integer.</li>
	 * </ul>
	 */
	public static final String INVALID_TOKEN_NAME = "<INVALID>";
	/**
	 * This value is used as the name for elements in the array returned by
	 * {@link #getRuleNames} for indexes not associated with a rule.
	 */
	public static final String INVALID_RULE_NAME = "<invalid>";

	public static final Set<String> parserOptions = new HashSet<String>();
	static {
		parserOptions.add("superClass");
		parserOptions.add("TokenLabelType");
		parserOptions.add("tokenVocab");
		parserOptions.add("language");
	}

	public static final Set<String> lexerOptions = parserOptions;

	public static final Set<String> ruleOptions = new HashSet<String>();

	public static final Set<String> ParserBlockOptions = new HashSet<String>();

	public static final Set<String> LexerBlockOptions = new HashSet<String>();

	/** Legal options for rule refs like id<key=value> */
	public static final Set<String> ruleRefOptions = new HashSet<String>();
	static {
		ruleRefOptions.add(LeftRecursiveRuleTransformer.PRECEDENCE_OPTION_NAME);
	}

	/** Legal options for terminal refs like ID<assoc=right> */
	public static final Set<String> tokenOptions = new HashSet<String>();
	static {
		tokenOptions.add("assoc");
	}

	public static final Set<String> actionOptions = new HashSet<String>();

	public static final Set<String> semPredOptions = new HashSet<String>();
	static {
		semPredOptions.add(LeftRecursiveRuleTransformer.PRECEDENCE_OPTION_NAME);
		semPredOptions.add("fail");
	}

	public static final Set<String> doNotCopyOptionsToLexer = new HashSet<String>();
	static {
		doNotCopyOptionsToLexer.add("superClass");
		doNotCopyOptionsToLexer.add("TokenLabelType");
		doNotCopyOptionsToLexer.add("tokenVocab");
	}

	public static final Map<String, AttributeDict> grammarAndLabelRefTypeToScope =
		new HashMap<String, AttributeDict>();
	static {
		grammarAndLabelRefTypeToScope.put("parser:RULE_LABEL", Rule.predefinedRulePropertiesDict);
		grammarAndLabelRefTypeToScope.put("parser:TOKEN_LABEL", AttributeDict.predefinedTokenDict);
		grammarAndLabelRefTypeToScope.put("combined:RULE_LABEL", Rule.predefinedRulePropertiesDict);
		grammarAndLabelRefTypeToScope.put("combined:TOKEN_LABEL", AttributeDict.predefinedTokenDict);
	}

	public String name;
    public GrammarRootAST ast;
	/** Track stream used to create this grammar */
	@NotNull
	public final org.antlr.runtime.TokenStream tokenStream;
    public String text; // testing only
    public String fileName;

    /** Was this parser grammar created from a COMBINED grammar?  If so,
	 *  this is what we extracted.
	 */
    public LexerGrammar implicitLexer;

	/** If this is an extracted/implicit lexer, we point at original grammar */
	public Grammar originalGrammar;

    /** If we're imported, who imported us? If null, implies grammar is root */
    public Grammar parent;
    public List<Grammar> importedGrammars;

	/** All rules defined in this specific grammar, not imported. Also does
	 *  not include lexical rules if combined.
	 */
    public OrderedHashMap<String, Rule> rules = new OrderedHashMap<String, Rule>();
	public List<Rule> indexToRule = new ArrayList<Rule>();

	int ruleNumber = 0; // used to get rule indexes (0..n-1)
	int stringLiteralRuleNumber = 0; // used to invent rule names for 'keyword', ';', ... (0..n-1)

	/** The ATN that represents the grammar with edges labelled with tokens
	 *  or epsilon.  It is more suitable to analysis than an AST representation.
	 */
	public ATN atn;

	public Map<Integer, DFA> decisionDFAs = new HashMap<Integer, DFA>();

	public List<IntervalSet[]> decisionLOOK;

	@NotNull
	public final Tool tool;

	/** Token names and literal tokens like "void" are uniquely indexed.
	 *  with -1 implying EOF.  Characters are different; they go from
	 *  -1 (EOF) to \uFFFE.  For example, 0 could be a binary byte you
	 *  want to lexer.  Labels of DFA/ATN transitions can be both tokens
	 *  and characters.  I use negative numbers for bookkeeping labels
	 *  like EPSILON. Char/String literals and token types overlap in the same
	 *  space, however.
	 */
	int maxTokenType = Token.MIN_USER_TOKEN_TYPE -1;

	/**
	 * Map token like {@code ID} (but not literals like {@code 'while'}) to its
	 * token type.
	 */
	public final Map<String, Integer> tokenNameToTypeMap = new LinkedHashMap<String, Integer>();

	/**
	 * Map token literals like {@code 'while'} to its token type. It may be that
	 * {@code WHILE="while"=35}, in which case both {@link #tokenNameToTypeMap}
	 * and this field will have entries both mapped to 35.
	 */
	public final Map<String, Integer> stringLiteralToTypeMap = new LinkedHashMap<String, Integer>();

	/**
	 * Reverse index for {@link #stringLiteralToTypeMap}. Indexed with raw token
	 * type. 0 is invalid.
	 */
	public final List<String> typeToStringLiteralList = new ArrayList<String>();

	/**
	 * Map a token type to its token name. Indexed with raw token type. 0 is
	 * invalid.
	 */
	public final List<String> typeToTokenList = new ArrayList<String>();

    /** Map a name to an action.
     *  The code generator will use this to fill holes in the output files.
     *  I track the AST node for the action in case I need the line number
     *  for errors.
     */
	public Map<String,ActionAST> namedActions = new HashMap<String,ActionAST>();

	/** Tracks all user lexer actions in all alternatives of all rules.
	 *  Doesn't track sempreds.  maps tree node to action index (alt number 1..n).
 	 */
	public LinkedHashMap<ActionAST, Integer> lexerActions = new LinkedHashMap<ActionAST, Integer>();

	/** All sempreds found in grammar; maps tree node to sempred index;
	 *  sempred index is 0..n-1
	 */
	public LinkedHashMap<PredAST, Integer> sempreds = new LinkedHashMap<PredAST, Integer>();

	public static final String AUTO_GENERATED_TOKEN_NAME_PREFIX = "T__";

	public Grammar(Tool tool, @NotNull GrammarRootAST ast) {
		if ( ast==null ) {
			throw new NullPointerException("ast");
		}

		if (ast.tokenStream == null) {
			throw new IllegalArgumentException("ast must have a token stream");
		}

        this.tool = tool;
        this.ast = ast;
        this.name = (ast.getChild(0)).getText();
		this.tokenStream = ast.tokenStream;

		initTokenSymbolTables();
    }

	/** For testing */
	public Grammar(String grammarText) throws org.antlr.runtime.RecognitionException {
		this(GRAMMAR_FROM_STRING_NAME, grammarText, null);
	}

	public Grammar(String grammarText, LexerGrammar tokenVocabSource) throws org.antlr.runtime.RecognitionException {
		this(GRAMMAR_FROM_STRING_NAME, grammarText, tokenVocabSource, null);
	}

	/** For testing */
	public Grammar(String grammarText, ANTLRToolListener listener)
		throws org.antlr.runtime.RecognitionException
	{
		this(GRAMMAR_FROM_STRING_NAME, grammarText, listener);
	}

	/** For testing; builds trees, does sem anal */
	public Grammar(String fileName, String grammarText)
		throws org.antlr.runtime.RecognitionException
	{
		this(fileName, grammarText, null);
	}

	/** For testing; builds trees, does sem anal */
	public Grammar(String fileName, String grammarText, @Nullable ANTLRToolListener listener)
		throws org.antlr.runtime.RecognitionException
	{
		this(fileName, grammarText, null, listener);
	}

	/** For testing; builds trees, does sem anal */
	public Grammar(String fileName, String grammarText, Grammar tokenVocabSource, @Nullable ANTLRToolListener listener)
		throws org.antlr.runtime.RecognitionException
	{
        this.text = grammarText;
		this.fileName = fileName;
		this.tool = new Tool();
		this.tool.addListener(listener);
		org.antlr.runtime.ANTLRStringStream in = new org.antlr.runtime.ANTLRStringStream(grammarText);
		in.name = fileName;

		this.ast = tool.parse(fileName, in);
		if ( ast==null ) {
			throw new UnsupportedOperationException();
		}

		if (ast.tokenStream == null) {
			throw new IllegalStateException("expected ast to have a token stream");
		}

		this.tokenStream = ast.tokenStream;

		// ensure each node has pointer to surrounding grammar
		final Grammar thiz = this;
		org.antlr.runtime.tree.TreeVisitor v = new org.antlr.runtime.tree.TreeVisitor(new GrammarASTAdaptor());
		v.visit(ast, new org.antlr.runtime.tree.TreeVisitorAction() {
			@Override
			public Object pre(Object t) { ((GrammarAST)t).g = thiz; return t; }
			@Override
			public Object post(Object t) { return t; }
		});
		initTokenSymbolTables();

		if (tokenVocabSource != null) {
			importVocab(tokenVocabSource);
		}

		tool.process(this, false);
    }

	protected void initTokenSymbolTables() {
		tokenNameToTypeMap.put("EOF", Token.EOF);

		// reserve a spot for the INVALID token
		typeToTokenList.add(null);
	}

    public void loadImportedGrammars() {
		if ( ast==null ) return;
        GrammarAST i = (GrammarAST)ast.getFirstChildWithType(ANTLRParser.IMPORT);
        if ( i==null ) return;
        importedGrammars = new ArrayList<Grammar>();
        for (Object c : i.getChildren()) {
            GrammarAST t = (GrammarAST)c;
            String importedGrammarName = null;
            if ( t.getType()==ANTLRParser.ASSIGN ) {
                importedGrammarName = t.getChild(1).getText();
                tool.log("grammar", "import "+ importedGrammarName);
            }
            else if ( t.getType()==ANTLRParser.ID ) {
                importedGrammarName = t.getText();
                tool.log("grammar", "import " + t.getText());
			}
			Grammar g;
			try {
				g = tool.loadImportedGrammar(this, importedGrammarName);
			}
			catch (IOException ioe) {
				tool.errMgr.toolError(ErrorType.CANNOT_FIND_IMPORTED_GRAMMAR, ioe,
									  importedGrammarName);
				continue;
			}
			// did it come back as error node or missing?
			if ( g == null ) continue;
			g.parent = this;
			importedGrammars.add(g);
			g.loadImportedGrammars(); // recursively pursue any imports in this import
        }
    }

    public void defineAction(GrammarAST atAST) {
        if ( atAST.getChildCount()==2 ) {
            String name = atAST.getChild(0).getText();
            namedActions.put(name, (ActionAST)atAST.getChild(1));
        }
        else {
			String scope = atAST.getChild(0).getText();
            String gtype = getTypeString();
            if ( scope.equals(gtype) || (scope.equals("parser")&&gtype.equals("combined")) ) {
				String name = atAST.getChild(1).getText();
				namedActions.put(name, (ActionAST)atAST.getChild(2));
			}
        }
    }

	/**
	 * Define the specified rule in the grammar. This method assigns the rule's
	 * {@link Rule#index} according to the {@link #ruleNumber} field, and adds
	 * the {@link Rule} instance to {@link #rules} and {@link #indexToRule}.
	 *
	 * @param r The rule to define in the grammar.
	 * @return {@code true} if the rule was added to the {@link Grammar}
	 * instance; otherwise, {@code false} if a rule with this name already
	 * existed in the grammar instance.
	 */
	public boolean defineRule(@NotNull Rule r) {
		if ( rules.get(r.name)!=null ) {
			return false;
		}

		rules.put(r.name, r);
		r.index = ruleNumber++;
		indexToRule.add(r);
		return true;
	}

	/**
	 * Undefine the specified rule from this {@link Grammar} instance. The
	 * instance {@code r} is removed from {@link #rules} and
	 * {@link #indexToRule}. This method updates the {@link Rule#index} field
	 * for all rules defined after {@code r}, and decrements {@link #ruleNumber}
	 * in preparation for adding new rules.
	 * <p>
	 * This method does nothing if the current {@link Grammar} does not contain
	 * the instance {@code r} at index {@code r.index} in {@link #indexToRule}.
	 * </p>
	 *
	 * @param r
	 * @return {@code true} if the rule was removed from the {@link Grammar}
	 * instance; otherwise, {@code false} if the specified rule was not defined
	 * in the grammar.
	 */
	public boolean undefineRule(@NotNull Rule r) {
		if (r.index < 0 || r.index >= indexToRule.size() || indexToRule.get(r.index) != r) {
			return false;
		}

		assert rules.get(r.name) == r;

		rules.remove(r.name);
		indexToRule.remove(r.index);
		for (int i = r.index; i < indexToRule.size(); i++) {
			assert indexToRule.get(i).index == i + 1;
			indexToRule.get(i).index--;
		}

		ruleNumber--;
		return true;
	}

//	public int getNumRules() {
//		int n = rules.size();
//		List<Grammar> imports = getAllImportedGrammars();
//		if ( imports!=null ) {
//			for (Grammar g : imports) n += g.getNumRules();
//		}
//		return n;
//	}

    public Rule getRule(String name) {
		Rule r = rules.get(name);
		if ( r!=null ) return r;
		return null;
		/*
		List<Grammar> imports = getAllImportedGrammars();
		if ( imports==null ) return null;
		for (Grammar g : imports) {
			r = g.getRule(name); // recursively walk up hierarchy
			if ( r!=null ) return r;
		}
		return null;
		*/
	}

	public Rule getRule(int index) { return indexToRule.get(index); }

	public Rule getRule(String grammarName, String ruleName) {
		if ( grammarName!=null ) { // scope override
			Grammar g = getImportedGrammar(grammarName);
			if ( g ==null ) {
				return null;
			}
			return g.rules.get(ruleName);
		}
		return getRule(ruleName);
	}

    /** Get list of all imports from all grammars in the delegate subtree of g.
     *  The grammars are in import tree preorder.  Don't include ourselves
     *  in list as we're not a delegate of ourselves.
     */
    public List<Grammar> getAllImportedGrammars() {
        if ( importedGrammars==null ) return null;
        List<Grammar> delegates = new ArrayList<Grammar>();
		for (Grammar d : importedGrammars) {
			delegates.add(d);
			List<Grammar> ds = d.getAllImportedGrammars();
			if (ds != null) delegates.addAll(ds);
		}
        return delegates;
    }

    public List<Grammar> getImportedGrammars() { return importedGrammars; }

    /** Get delegates below direct delegates of g
    public List<Grammar> getIndirectDelegates(Grammar g) {
        List<Grammar> direct = getDirectDelegates(g);
        List<Grammar> delegates = getDelegates(g);
        delegates.removeAll(direct);
        return delegates;
    }
*/

	public LexerGrammar getImplicitLexer() {
		return implicitLexer;
	}

	/** convenience method for Tool.loadGrammar() */
	public static Grammar load(String fileName) {
		Tool antlr = new Tool();
		return antlr.loadGrammar(fileName);
	}

	/** Return list of imported grammars from root down to our parent.
     *  Order is [root, ..., this.parent].  (us not included).
     */
    public List<Grammar> getGrammarAncestors() {
        Grammar root = getOutermostGrammar();
        if ( this==root ) return null;
        List<Grammar> grammars = new ArrayList<Grammar>();
        // walk backwards to root, collecting grammars
        Grammar p = this.parent;
        while ( p!=null ) {
            grammars.add(0, p); // add to head so in order later
            p = p.parent;
        }
        return grammars;
    }

    /** Return the grammar that imported us and our parents. Return this
     *  if we're root.
     */
    public Grammar getOutermostGrammar() {
        if ( parent==null ) return this;
        return parent.getOutermostGrammar();
    }

    /** Get the name of the generated recognizer; may or may not be same
     *  as grammar name.
     *  Recognizer is TParser and TLexer from T if combined, else
     *  just use T regardless of grammar type.
     */
    public String getRecognizerName() {
        String suffix = "";
        List<Grammar> grammarsFromRootToMe = getOutermostGrammar().getGrammarAncestors();
        String qualifiedName = name;
        if ( grammarsFromRootToMe!=null ) {
            StringBuilder buf = new StringBuilder();
            for (Grammar g : grammarsFromRootToMe) {
                buf.append(g.name);
                buf.append('_');
            }
            buf.append(name);
            qualifiedName = buf.toString();
        }

        if ( isCombined() || (isLexer() && implicitLexer!=null) )
        {
            suffix = Grammar.getGrammarTypeToFileNameSuffix(getType());
        }
        return qualifiedName+suffix;
    }

	public String getStringLiteralLexerRuleName(String lit) {
		return AUTO_GENERATED_TOKEN_NAME_PREFIX + stringLiteralRuleNumber++;
	}

    /** Return grammar directly imported by this grammar */
    public Grammar getImportedGrammar(String name) {
		for (Grammar g : importedGrammars) {
            if ( g.name.equals(name) ) return g;
        }
        return null;
    }

	public int getTokenType(String token) {
		Integer I;
		if ( token.charAt(0)=='\'') {
			I = stringLiteralToTypeMap.get(token);
		}
		else { // must be a label like ID
			I = tokenNameToTypeMap.get(token);
		}
		int i = (I!=null)? I : Token.INVALID_TYPE;
		//tool.log("grammar", "grammar type "+type+" "+tokenName+"->"+i);
		return i;
	}

	/** Given a token type, get a meaningful name for it such as the ID
	 *  or string literal.  If this is a lexer and the ttype is in the
	 *  char vocabulary, compute an ANTLR-valid (possibly escaped) char literal.
	 */
	public String getTokenDisplayName(int ttype) {
<<<<<<< HEAD
		return getTokenDisplayName(ttype, true);
	}
	
	public String getTokenDisplayName(int ttype, boolean asLiteral) {
		String tokenName;
=======
>>>>>>> 5dd9010f
		// inside any target's char range and is lexer grammar?
		if ( isLexer() &&
			 ttype >= Lexer.MIN_CHAR_VALUE && ttype <= Lexer.MAX_CHAR_VALUE )
		{
			return CharSupport.getANTLRCharLiteralForChar(ttype);
		}
<<<<<<< HEAD
		else if ( ttype==Token.EOF ) {
			tokenName = "EOF";
		}
		else {
			if ( ttype>0 && ttype<typeToTokenList.size() ) {
				tokenName = typeToTokenList.get(ttype);
				if ( tokenName!=null && asLiteral &&
					 tokenName.startsWith(AUTO_GENERATED_TOKEN_NAME_PREFIX) &&
					 ttype < typeToStringLiteralList.size() &&
				     typeToStringLiteralList.get(ttype)!=null)
				{
					tokenName = typeToStringLiteralList.get(ttype);
				}
			}
			else {
				tokenName = String.valueOf(ttype);
			}
=======

		if ( ttype==Token.EOF ) {
			return "EOF";
		}

		if ( ttype==Token.INVALID_TYPE ) {
			return INVALID_TOKEN_NAME;
		}

		if (ttype >= 0 && ttype < typeToStringLiteralList.size() && typeToStringLiteralList.get(ttype) != null) {
			return typeToStringLiteralList.get(ttype);
		}

		if (ttype >= 0 && ttype < typeToTokenList.size() && typeToTokenList.get(ttype) != null) {
			return typeToTokenList.get(ttype);
		}

		return String.valueOf(ttype);
	}

	/**
	 * Gets the name by which a token can be referenced in the generated code.
	 * For tokens defined in a {@code tokens{}} block or via a lexer rule, this
	 * is the declared name of the token. For token types generated by the use
	 * of a string literal within a parser rule of a combined grammar, this is
	 * the automatically generated token type which includes the
	 * {@link #AUTO_GENERATED_TOKEN_NAME_PREFIX} prefix. For types which are not
	 * associated with a defined token, this method returns
	 * {@link #INVALID_TOKEN_NAME}.
	 *
	 * @param ttype The token type.
	 * @return The name of the token with the specified type.
	 */
	@NotNull
	public String getTokenName(int ttype) {
		// inside any target's char range and is lexer grammar?
		if ( isLexer() &&
			 ttype >= Lexer.MIN_CHAR_VALUE && ttype <= Lexer.MAX_CHAR_VALUE )
		{
			return CharSupport.getANTLRCharLiteralForChar(ttype);
>>>>>>> 5dd9010f
		}

		if ( ttype==Token.EOF ) {
			return "EOF";
		}

		if (ttype >= 0 && ttype < typeToTokenList.size() && typeToTokenList.get(ttype) != null) {
			return typeToTokenList.get(ttype);
		}

		return INVALID_TOKEN_NAME;
	}

	/**
	 * Gets an array of rule names for rules defined or imported by the
	 * grammar. The array index is the rule index, and the value is the name of
	 * the rule with the corresponding {@link Rule#index}.
	 *
	 * <p>If no rule is defined with an index for an element of the resulting
	 * array, the value of that element is {@link #INVALID_RULE_NAME}.</p>
	 *
	 * @return The names of all rules defined in the grammar.
	 */
	public String[] getRuleNames() {
		String[] result = new String[rules.size()];
		Arrays.fill(result, INVALID_RULE_NAME);
		for (Rule rule : rules.values()) {
			result[rule.index] = rule.name;
		}

		return result;
	}

	/**
	 * Gets an array of token names for tokens defined or imported by the
	 * grammar. The array index is the token type, and the value is the result
	 * of {@link #getTokenName} for the corresponding token type.
	 *
	 * @see #getTokenName
	 * @return The token names of all tokens defined in the grammar.
	 */
	public String[] getTokenNames() {
		int numTokens = getMaxTokenType();
		String[] tokenNames = new String[numTokens+1];
		for (int i = 0; i < tokenNames.length; i++) {
			tokenNames[i] = getTokenName(i);
		}

		return tokenNames;
	}

	/**
	 * Gets an array of display names for tokens defined or imported by the
	 * grammar. The array index is the token type, and the value is the result
	 * of {@link #getTokenDisplayName} for the corresponding token type.
	 *
	 * @see #getTokenDisplayName
	 * @return The display names of all tokens defined in the grammar.
	 */
	public String[] getTokenDisplayNames() {
		int numTokens = getMaxTokenType();
		String[] tokenNames = new String[numTokens+1];
		for (int i = 0; i < tokenNames.length; i++) {
			tokenNames[i] = getTokenDisplayName(i);
		}

		return tokenNames;
	}

	/** What is the max char value possible for this grammar's target?  Use
	 *  unicode max if no target defined.
	 */
	public int getMaxCharValue() {
		return org.antlr.v4.runtime.Lexer.MAX_CHAR_VALUE;
//		if ( generator!=null ) {
//			return generator.target.getMaxCharValue(generator);
//		}
//		else {
//			return Label.MAX_CHAR_VALUE;
//		}
	}

	/** Return a set of all possible token or char types for this grammar */
	public IntSet getTokenTypes() {
		if ( isLexer() ) {
			return getAllCharValues();
		}
		return IntervalSet.of(Token.MIN_USER_TOKEN_TYPE, getMaxTokenType());
	}

	/** Return min to max char as defined by the target.
	 *  If no target, use max unicode char value.
	 */
	public IntSet getAllCharValues() {
		return IntervalSet.of(Lexer.MIN_CHAR_VALUE, getMaxCharValue());
	}

	/** How many token types have been allocated so far? */
	public int getMaxTokenType() {
		return typeToTokenList.size() - 1; // don't count 0 (invalid)
	}

	/** Return a new unique integer in the token type space */
	public int getNewTokenType() {
		maxTokenType++;
		return maxTokenType;
	}

	public void importTokensFromTokensFile() {
		String vocab = getOptionString("tokenVocab");
		if ( vocab!=null ) {
			TokenVocabParser vparser = new TokenVocabParser(tool, vocab);
			Map<String,Integer> tokens = vparser.load();
			tool.log("grammar", "tokens=" + tokens);
			for (String t : tokens.keySet()) {
				if ( t.charAt(0)=='\'' ) defineStringLiteral(t, tokens.get(t));
				else defineTokenName(t, tokens.get(t));
			}
		}
	}

	public void importVocab(Grammar importG) {
		for (String tokenName: importG.tokenNameToTypeMap.keySet()) {
			defineTokenName(tokenName, importG.tokenNameToTypeMap.get(tokenName));
		}
		for (String tokenName: importG.stringLiteralToTypeMap.keySet()) {
			defineStringLiteral(tokenName, importG.stringLiteralToTypeMap.get(tokenName));
		}
//		this.tokenNameToTypeMap.putAll( importG.tokenNameToTypeMap );
//		this.stringLiteralToTypeMap.putAll( importG.stringLiteralToTypeMap );
		int max = Math.max(this.typeToTokenList.size(), importG.typeToTokenList.size());
		Utils.setSize(typeToTokenList, max);
		for (int ttype=0; ttype<importG.typeToTokenList.size(); ttype++) {
			maxTokenType = Math.max(maxTokenType, ttype);
			this.typeToTokenList.set(ttype, importG.typeToTokenList.get(ttype));
		}
	}

	public int defineTokenName(String name) {
		Integer prev = tokenNameToTypeMap.get(name);
		if ( prev==null ) return defineTokenName(name, getNewTokenType());
		return prev;
	}

	public int defineTokenName(String name, int ttype) {
		Integer prev = tokenNameToTypeMap.get(name);
		if ( prev!=null ) return prev;
		tokenNameToTypeMap.put(name, ttype);
		setTokenForType(ttype, name);
		maxTokenType = Math.max(maxTokenType, ttype);
		return ttype;
	}

	public int defineStringLiteral(String lit) {
		if ( stringLiteralToTypeMap.containsKey(lit) ) {
			return stringLiteralToTypeMap.get(lit);
		}
		return defineStringLiteral(lit, getNewTokenType());

	}

	public int defineStringLiteral(String lit, int ttype) {
		if ( !stringLiteralToTypeMap.containsKey(lit) ) {
			stringLiteralToTypeMap.put(lit, ttype);
			// track in reverse index too
			if ( ttype>=typeToStringLiteralList.size() ) {
				Utils.setSize(typeToStringLiteralList, ttype+1);
			}
			typeToStringLiteralList.set(ttype, lit);

			setTokenForType(ttype, lit);
			return ttype;
		}
		return Token.INVALID_TYPE;
	}

	public int defineTokenAlias(String name, String lit) {
		int ttype = defineTokenName(name);
		stringLiteralToTypeMap.put(lit, ttype);
		setTokenForType(ttype, name);
		return ttype;
	}

	public void setTokenForType(int ttype, String text) {
		if (ttype == Token.EOF) {
			// ignore EOF, it will be reported as an error separately
			return;
		}

		if ( ttype>=typeToTokenList.size() ) {
			Utils.setSize(typeToTokenList, ttype+1);
		}
		String prevToken = typeToTokenList.get(ttype);
		if ( prevToken==null || prevToken.charAt(0)=='\'' ) {
			// only record if nothing there before or if thing before was a literal
			typeToTokenList.set(ttype, text);
		}
	}

	// no isolated attr at grammar action level
	@Override
	public Attribute resolveToAttribute(String x, ActionAST node) {
		return null;
	}

	// no $x.y makes sense here
	@Override
	public Attribute resolveToAttribute(String x, String y, ActionAST node) {
		return null;
	}

	@Override
	public boolean resolvesToLabel(String x, ActionAST node) { return false; }

	@Override
	public boolean resolvesToListLabel(String x, ActionAST node) { return false; }

	@Override
	public boolean resolvesToToken(String x, ActionAST node) { return false; }

	@Override
	public boolean resolvesToAttributeDict(String x, ActionAST node) {
		return false;
	}

	/** Given a grammar type, what should be the default action scope?
     *  If I say @members in a COMBINED grammar, for example, the
     *  default scope should be "parser".
     */
    public String getDefaultActionScope() {
        switch ( getType() ) {
            case ANTLRParser.LEXER :
                return "lexer";
            case ANTLRParser.PARSER :
            case ANTLRParser.COMBINED :
                return "parser";
        }
        return null;
    }

    public int getType() {
        if ( ast!=null ) return ast.grammarType;
        return 0;
    }

	public org.antlr.runtime.TokenStream getTokenStream() {
		if ( ast!=null ) return ast.tokenStream;
		return null;
	}

	public boolean isLexer() { return getType()==ANTLRParser.LEXER; }
	public boolean isParser() { return getType()==ANTLRParser.PARSER; }
	public boolean isCombined() { return getType()==ANTLRParser.COMBINED; }

	/** Is id a valid token name? Does id start with an uppercase letter? */
	public static boolean isTokenName(String id) {
		return Character.isUpperCase(id.charAt(0));
	}

    public String getTypeString() {
        if ( ast==null ) return null;
        return ANTLRParser.tokenNames[getType()].toLowerCase();
    }

    public static String getGrammarTypeToFileNameSuffix(int type) {
        switch ( type ) {
            case ANTLRParser.LEXER : return "Lexer";
            case ANTLRParser.PARSER : return "Parser";
            // if combined grammar, gen Parser and Lexer will be done later
            // TODO: we are separate now right?
            case ANTLRParser.COMBINED : return "Parser";
            default :
                return "<invalid>";
        }
	}

	public String getOptionString(String key) { return ast.getOptionString(key); }

	/** Given ^(TOKEN_REF ^(OPTIONS ^(ELEMENT_OPTIONS (= assoc right))))
	 *  set option assoc=right in TOKEN_REF.
	 */
	public static void setNodeOptions(GrammarAST node, GrammarAST options) {
		if ( options==null ) return;
		GrammarASTWithOptions t = (GrammarASTWithOptions)node;
		if ( t.getChildCount()==0 || options.getChildCount()==0 ) return;
		for (Object o : options.getChildren()) {
			GrammarAST c = (GrammarAST)o;
			if ( c.getType()==ANTLRParser.ASSIGN ) {
				t.setOption(c.getChild(0).getText(), (GrammarAST)c.getChild(1));
			}
			else {
				t.setOption(c.getText(), null); // no arg such as ID<VarNodeType>
			}
		}
	}

	/** Return list of (TOKEN_NAME node, 'literal' node) pairs */
	public static List<Pair<GrammarAST,GrammarAST>> getStringLiteralAliasesFromLexerRules(GrammarRootAST ast) {
		String[] patterns = {
			"(RULE %name:TOKEN_REF (BLOCK (ALT %lit:STRING_LITERAL)))",
			"(RULE %name:TOKEN_REF (BLOCK (ALT %lit:STRING_LITERAL ACTION)))",
			"(RULE %name:TOKEN_REF (BLOCK (ALT %lit:STRING_LITERAL SEMPRED)))",
			"(RULE %name:TOKEN_REF (BLOCK (LEXER_ALT_ACTION (ALT %lit:STRING_LITERAL) .)))",
			"(RULE %name:TOKEN_REF (BLOCK (LEXER_ALT_ACTION (ALT %lit:STRING_LITERAL) . .)))",
			"(RULE %name:TOKEN_REF (BLOCK (LEXER_ALT_ACTION (ALT %lit:STRING_LITERAL) (LEXER_ACTION_CALL . .))))",
			"(RULE %name:TOKEN_REF (BLOCK (LEXER_ALT_ACTION (ALT %lit:STRING_LITERAL) . (LEXER_ACTION_CALL . .))))",
			"(RULE %name:TOKEN_REF (BLOCK (LEXER_ALT_ACTION (ALT %lit:STRING_LITERAL) (LEXER_ACTION_CALL . .) .)))",
			// TODO: allow doc comment in there
		};
		GrammarASTAdaptor adaptor = new GrammarASTAdaptor(ast.token.getInputStream());
		org.antlr.runtime.tree.TreeWizard wiz = new org.antlr.runtime.tree.TreeWizard(adaptor,ANTLRParser.tokenNames);
		List<Pair<GrammarAST,GrammarAST>> lexerRuleToStringLiteral =
			new ArrayList<Pair<GrammarAST,GrammarAST>>();

		List<GrammarAST> ruleNodes = ast.getNodesWithType(ANTLRParser.RULE);
		if ( ruleNodes==null || ruleNodes.isEmpty() ) return null;

		for (GrammarAST r : ruleNodes) {
			//tool.log("grammar", r.toStringTree());
//			System.out.println("chk: "+r.toStringTree());
			org.antlr.runtime.tree.Tree name = r.getChild(0);
			if ( name.getType()==ANTLRParser.TOKEN_REF ) {
				// check rule against patterns
				boolean isLitRule;
				for (String pattern : patterns) {
					isLitRule =
						defAlias(r, pattern, wiz, lexerRuleToStringLiteral);
					if ( isLitRule ) break;
				}
//				if ( !isLitRule ) System.out.println("no pattern matched");
			}
		}
		return lexerRuleToStringLiteral;
	}

	protected static boolean defAlias(GrammarAST r, String pattern,
									  org.antlr.runtime.tree.TreeWizard wiz,
									  List<Pair<GrammarAST,GrammarAST>> lexerRuleToStringLiteral)
	{
		HashMap<String, Object> nodes = new HashMap<String, Object>();
		if ( wiz.parse(r, pattern, nodes) ) {
			GrammarAST litNode = (GrammarAST)nodes.get("lit");
			GrammarAST nameNode = (GrammarAST)nodes.get("name");
			Pair<GrammarAST, GrammarAST> pair =
				new Pair<GrammarAST, GrammarAST>(nameNode, litNode);
			lexerRuleToStringLiteral.add(pair);
			return true;
		}
		return false;
	}

	public Set<String> getStringLiterals() {
		final Set<String> strings = new HashSet<String>();
		GrammarTreeVisitor collector = new GrammarTreeVisitor() {
			@Override
			public void stringRef(TerminalAST ref) {
				strings.add(ref.getText());
			}
		};
		collector.visitGrammar(ast);
		return strings;
	}

	public void setLookaheadDFA(int decision, DFA lookaheadDFA) {
		decisionDFAs.put(decision, lookaheadDFA);
	}

	public LexerInterpreter createLexerInterpreter(CharStream input) {
		if (this.isParser()) {
			throw new IllegalStateException("A lexer interpreter can only be created for a lexer or combined grammar.");
		}

		if (this.isCombined()) {
			return implicitLexer.createLexerInterpreter(input);
		}

		char[] serializedAtn = ATNSerializer.getSerializedAsChars(atn);
		ATN deserialized = new ATNDeserializer().deserialize(serializedAtn);
		return new LexerInterpreter(fileName, Arrays.asList(getTokenNames()), Arrays.asList(getRuleNames()), ((LexerGrammar)this).modes.keySet(), deserialized, input);
	}

	public ParserInterpreter createParserInterpreter(TokenStream tokenStream) {
		if (this.isLexer()) {
			throw new IllegalStateException("A parser interpreter can only be created for a parser or combined grammar.");
		}

		char[] serializedAtn = ATNSerializer.getSerializedAsChars(atn);
		ATN deserialized = new ATNDeserializer().deserialize(serializedAtn);
		return new ParserInterpreter(fileName, Arrays.asList(getTokenNames()), Arrays.asList(getRuleNames()), deserialized, tokenStream);
	}
}<|MERGE_RESOLUTION|>--- conflicted
+++ resolved
@@ -591,40 +591,12 @@
 	 *  char vocabulary, compute an ANTLR-valid (possibly escaped) char literal.
 	 */
 	public String getTokenDisplayName(int ttype) {
-<<<<<<< HEAD
-		return getTokenDisplayName(ttype, true);
-	}
-	
-	public String getTokenDisplayName(int ttype, boolean asLiteral) {
-		String tokenName;
-=======
->>>>>>> 5dd9010f
 		// inside any target's char range and is lexer grammar?
 		if ( isLexer() &&
 			 ttype >= Lexer.MIN_CHAR_VALUE && ttype <= Lexer.MAX_CHAR_VALUE )
 		{
 			return CharSupport.getANTLRCharLiteralForChar(ttype);
 		}
-<<<<<<< HEAD
-		else if ( ttype==Token.EOF ) {
-			tokenName = "EOF";
-		}
-		else {
-			if ( ttype>0 && ttype<typeToTokenList.size() ) {
-				tokenName = typeToTokenList.get(ttype);
-				if ( tokenName!=null && asLiteral &&
-					 tokenName.startsWith(AUTO_GENERATED_TOKEN_NAME_PREFIX) &&
-					 ttype < typeToStringLiteralList.size() &&
-				     typeToStringLiteralList.get(ttype)!=null)
-				{
-					tokenName = typeToStringLiteralList.get(ttype);
-				}
-			}
-			else {
-				tokenName = String.valueOf(ttype);
-			}
-=======
-
 		if ( ttype==Token.EOF ) {
 			return "EOF";
 		}
@@ -664,7 +636,6 @@
 			 ttype >= Lexer.MIN_CHAR_VALUE && ttype <= Lexer.MAX_CHAR_VALUE )
 		{
 			return CharSupport.getANTLRCharLiteralForChar(ttype);
->>>>>>> 5dd9010f
 		}
 
 		if ( ttype==Token.EOF ) {
