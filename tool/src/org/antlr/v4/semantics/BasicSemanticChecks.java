--- conflicted
+++ resolved
@@ -31,12 +31,6 @@
 
 import org.antlr.runtime.Token;
 import org.antlr.v4.misc.Utils;
-<<<<<<< HEAD
-import org.antlr.v4.parse.*;
-import org.antlr.v4.runtime.misc.MultiMap;
-import org.antlr.v4.tool.*;
-import org.antlr.v4.tool.ast.*;
-=======
 import org.antlr.v4.parse.ANTLRParser;
 import org.antlr.v4.parse.GrammarTreeVisitor;
 import org.antlr.v4.tool.ErrorManager;
@@ -52,7 +46,6 @@
 import org.antlr.v4.tool.ast.RuleAST;
 import org.antlr.v4.tool.ast.TerminalAST;
 import org.stringtemplate.v4.misc.MultiMap;
->>>>>>> e63e9774
 
 import java.io.File;
 import java.util.ArrayList;
@@ -86,70 +79,7 @@
  * TODO: 1 action per lex rule
  */
 public class BasicSemanticChecks extends GrammarTreeVisitor {
-<<<<<<< HEAD
-	@SuppressWarnings("serial")
-	public static final Set<String> legalLexerOptions =
-		new HashSet<String>() {
-			{
-				add("language"); add("tokenVocab");
-				add("TokenLabelType");
-				add("superClass");
-				add("filter");
-				add("abstract");
-			}
-		};
-
-	@SuppressWarnings("serial")
-	public static final Set<String> legalParserOptions =
-		new HashSet<String>() {
-			{
-				add("tokenVocab");
-				add("TokenLabelType");
-				add("superClass");
-				add("abstract");
-			}
-		};
-
-	@SuppressWarnings("serial")
-	public static final Set<String> legalRuleOptions =
-		new HashSet<String>() {
-			{
-				add("context");
-				add("simrecursion_");
-			}
-		};
-
-	@SuppressWarnings("serial")
-	public static final Set<String> legalBlockOptions =
-		new HashSet<String>() {
-			{
-				add("greedy");
-				add("simrecursion_");
-			}
-		};
-
-	/** Legal options for terminal refs like ID<node=MyVarNode> */
-	@SuppressWarnings("serial")
-	public static final Set<String> legalTokenOptions =
-		new HashSet<String>() {
-			{
-				add("assoc");
-			}
-		};
-
-	@SuppressWarnings("serial")
-	public static final Set<String> legalSemPredOptions =
-		new HashSet<String>() {
-			{
-				add("fail");
-			}
-		};
-
-	/** Set of valid imports.  E.g., can only import a tree parser into
-	 *  another tree parser.  Maps delegate to set of delegator grammar types.
-=======
 	/** Set of valid imports.  Maps delegate to set of delegator grammar types.
->>>>>>> e63e9774
 	 *  validDelegations.get(LEXER) gives list of the kinds of delegators
 	 *  that can import lexers.
 	 */
