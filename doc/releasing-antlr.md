--- conflicted
+++ resolved
@@ -32,21 +32,12 @@
 
 ### Go release tags
 
-<<<<<<< HEAD
-It seems that [Go needs a `v` in the release git tag](https://go.dev/ref/mod#glos-version) so make sure that we double up with 4.11.0 and v4.11.0.
-
-```
-$ git tag -a runtime/Go/antlr/v4/v4.11.0 -m "Go runtime module only" 
-$ git push upstream runtime/Go/antlr/v4/v4.11.0
-$ git push origin runtime/Go/antlr/v4/v4.11.0
-=======
 It seems that [Go needs a `v` in the release git tag](https://go.dev/ref/mod#glos-version) so make sure that we double up with 4.11.1 and v4.11.1.
 
 ```
 $ git tag -a runtime/Go/antlr/v4/v4.11.1 -m "Go runtime module only" 
 $ git push upstream runtime/Go/antlr/v4/v4.11.1
 $ git push origin runtime/Go/antlr/v4/v4.11.1
->>>>>>> 707f1481
 ```
 
 
