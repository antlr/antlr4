--- conflicted
+++ resolved
@@ -7,44 +7,6 @@
 import (
 	"fmt"
 )
-
-// ATNConfig is a tuple: (ATN state, predicted alt, syntactic, semantic
-// context). The syntactic context is a graph-structured stack node whose
-// path(s) to the root is the rule invocation(s) chain used to arrive in the
-// state. The semantic context is the tree of semantic predicates encountered
-// before reaching an ATN state.
-<<<<<<< HEAD
-//type ATNConfig interface {
-//	
-//	// Equals compares this ATNConfig to another for equality
-//	Equals(o Collectable[ATNConfig]) bool
-//	
-//	// Hash returns the hash code for this ATNConfig for use in maps and comparisons
-//	Hash() int
-//	
-//	// GetState returns the ATN state associated with this configuration
-//	GetState() ATNState
-//	// GetAlt returns the alternative associated with this configuration
-//	GetAlt() int
-//	// GetSemanticContext returns the semantic context associated with this configuration
-//	GetSemanticContext() SemanticContext
-//	
-//	// GetContext returns the rule invocation stack associated with this configuration
-//	GetContext() *PredictionContext
-//	// SetContext sets the rule invocation stack associated with this configuration
-//	SetContext(*PredictionContext)
-//	
-//	// GetReachesIntoOuterContext returns the count of references to an outer context from this configuration
-//	GetReachesIntoOuterContext() int
-//	// SetReachesIntoOuterContext sets the count of references to an outer context from this configuration
-//	SetReachesIntoOuterContext(int)
-//	
-//	// String returns a string representation of the configuration
-//	String() string
-//	
-//	getPrecedenceFilterSuppressed() bool
-//	setPrecedenceFilterSuppressed(bool)
-//}
 
 const (
 	lexerConfig  = iota // Indicates that this ATNConfig is for a lexer
@@ -72,55 +34,6 @@
 //goland:noinspection GoUnusedExportedFunction
 func NewATNConfig7(old *ATNConfig) *ATNConfig { // TODO: Dup - maybe delete this
 	return &ATNConfig{
-=======
-type ATNConfig interface {
-	
-	// Equals compares this ATNConfig to another for equality
-	Equals(o Collectable[ATNConfig]) bool
-	
-	// Hash returns the hash code for this ATNConfig for use in maps and comparisons
-	Hash() int
-	
-	// GetState returns the ATN state associated with this configuration
-	GetState() ATNState
-	// GetAlt returns the alternative associated with this configuration
-	GetAlt() int
-	// GetSemanticContext returns the semantic context associated with this configuration
-	GetSemanticContext() SemanticContext
-	
-	// GetContext returns the rule invocation stack associated with this configuration
-	GetContext() *PredictionContext
-	// SetContext sets the rule invocation stack associated with this configuration
-	SetContext(*PredictionContext)
-	
-	// GetReachesIntoOuterContext returns the count of references to an outer context from this configuration
-	GetReachesIntoOuterContext() int
-	// SetReachesIntoOuterContext sets the count of references to an outer context from this configuration
-	SetReachesIntoOuterContext(int)
-	
-	// String returns a string representation of the configuration
-	String() string
-	
-	getPrecedenceFilterSuppressed() bool
-	setPrecedenceFilterSuppressed(bool)
-}
-
-// BaseATNConfig is a base implementation of ATNConfig. Thi si s done to emulate Java's ability to have multiple
-// constructors for a single class. This is not idiomatic Go, but it works for now.
-// TODO: this isn't the way to do this I think, but it will take time to rework - JI Also, getters and setters are not Go. Might be better to just access the fields, though the compiler will probably eliminate the calls
-type BaseATNConfig struct {
-	precedenceFilterSuppressed bool
-	state                      ATNState
-	alt                        int
-	context                    *PredictionContext
-	semanticContext            SemanticContext
-	reachesIntoOuterContext    int
-}
-
-//goland:noinspection GoUnusedExportedFunction
-func NewBaseATNConfig7(old *BaseATNConfig) ATNConfig { // TODO: Dup - maybe delete this
-	return &BaseATNConfig{
->>>>>>> 7141cf4a
 		state:                   old.state,
 		alt:                     old.alt,
 		context:                 old.context,
@@ -130,7 +43,6 @@
 	}
 }
 
-<<<<<<< HEAD
 // NewATNConfig6 creates a new ATNConfig instance given a state, alt and context only
 func NewATNConfig6(state ATNState, alt int, context *PredictionContext) *ATNConfig {
 	return NewATNConfig5(state, alt, context, SemanticContextNone)
@@ -138,20 +50,10 @@
 
 // NewATNConfig5 creates a new ATNConfig instance given a state, alt, context and semantic context
 func NewATNConfig5(state ATNState, alt int, context *PredictionContext, semanticContext SemanticContext) *ATNConfig {
-=======
-// NewBaseATNConfig6 creates a new BaseATNConfig instance given a state, alt and context only
-func NewBaseATNConfig6(state ATNState, alt int, context *PredictionContext) *BaseATNConfig {
-	return NewBaseATNConfig5(state, alt, context, SemanticContextNone)
-}
-
-// NewBaseATNConfig5 creates a new BaseATNConfig instance given a state, alt, context and semantic context
-func NewBaseATNConfig5(state ATNState, alt int, context *PredictionContext, semanticContext SemanticContext) *BaseATNConfig {
->>>>>>> 7141cf4a
 	if semanticContext == nil {
 		panic("semanticContext cannot be nil") // TODO: Necessary?
 	}
 	
-<<<<<<< HEAD
 	return &ATNConfig{
 		state:           state,
 		alt:             alt,
@@ -184,52 +86,17 @@
 // NewATNConfig creates a new ATNConfig instance given an existing config, a state, a context and a semantic context, other 'constructors'
 // are just wrappers around this one.
 func NewATNConfig(c *ATNConfig, state ATNState, context *PredictionContext, semanticContext SemanticContext) *ATNConfig {
-=======
-	return &BaseATNConfig{state: state, alt: alt, context: context, semanticContext: semanticContext}
-}
-
-// NewBaseATNConfig4 creates a new BaseATNConfig instance given an existing config, and a state only
-func NewBaseATNConfig4(c ATNConfig, state ATNState) *BaseATNConfig {
-	return NewBaseATNConfig(c, state, c.GetContext(), c.GetSemanticContext())
-}
-
-// NewBaseATNConfig3 creates a new BaseATNConfig instance given an existing config, a state and a semantic context
-func NewBaseATNConfig3(c ATNConfig, state ATNState, semanticContext SemanticContext) *BaseATNConfig {
-	return NewBaseATNConfig(c, state, c.GetContext(), semanticContext)
-}
-
-// NewBaseATNConfig2 creates a new BaseATNConfig instance given an existing config, and a context only
-func NewBaseATNConfig2(c ATNConfig, semanticContext SemanticContext) *BaseATNConfig {
-	return NewBaseATNConfig(c, c.GetState(), c.GetContext(), semanticContext)
-}
-
-// NewBaseATNConfig1 creates a new BaseATNConfig instance given an existing config, a state, and a context only
-func NewBaseATNConfig1(c ATNConfig, state ATNState, context *PredictionContext) *BaseATNConfig {
-	return NewBaseATNConfig(c, state, context, c.GetSemanticContext())
-}
-
-// NewBaseATNConfig creates a new BaseATNConfig instance given an existing config, a state, a context and a semantic context, other 'constructors'
-// are just wrappers around this one.
-func NewBaseATNConfig(c ATNConfig, state ATNState, context *PredictionContext, semanticContext SemanticContext) *BaseATNConfig {
->>>>>>> 7141cf4a
 	if semanticContext == nil {
 		panic("semanticContext cannot be nil") // TODO: Remove this - probably put here for some bug that is now fixed
 	}
-	
-<<<<<<< HEAD
 	b := &ATNConfig{
 		cType: parserConfig,
 	}
 	b.InitATNConfig(c, state, c.GetAlt(), context, semanticContext)
-=======
-	b := &BaseATNConfig{}
-	b.InitBaseATNConfig(c, state, c.GetAlt(), context, semanticContext)
->>>>>>> 7141cf4a
 	
 	return b
 }
 
-<<<<<<< HEAD
 func (a *ATNConfig) InitATNConfig(c *ATNConfig, state ATNState, alt int, context *PredictionContext, semanticContext SemanticContext) {
 	
 	a.state = state
@@ -238,16 +105,6 @@
 	a.semanticContext = semanticContext
 	a.reachesIntoOuterContext = c.GetReachesIntoOuterContext()
 	a.precedenceFilterSuppressed = c.getPrecedenceFilterSuppressed()
-=======
-func (b *BaseATNConfig) InitBaseATNConfig(c ATNConfig, state ATNState, alt int, context *PredictionContext, semanticContext SemanticContext) {
-	
-	b.state = state
-	b.alt = alt
-	b.context = context
-	b.semanticContext = semanticContext
-	b.reachesIntoOuterContext = c.GetReachesIntoOuterContext()
-	b.precedenceFilterSuppressed = c.getPrecedenceFilterSuppressed()
->>>>>>> 7141cf4a
 }
 
 func (a *ATNConfig) getPrecedenceFilterSuppressed() bool {
@@ -259,7 +116,6 @@
 }
 
 // GetState returns the ATN state associated with this configuration
-<<<<<<< HEAD
 func (a *ATNConfig) GetState() ATNState {
 	return a.state
 }
@@ -292,40 +148,6 @@
 // SetReachesIntoOuterContext sets the count of references to an outer context from this configuration
 func (a *ATNConfig) SetReachesIntoOuterContext(v int) {
 	a.reachesIntoOuterContext = v
-=======
-func (b *BaseATNConfig) GetState() ATNState {
-	return b.state
-}
-
-// GetAlt returns the alternative associated with this configuration
-func (b *BaseATNConfig) GetAlt() int {
-	return b.alt
-}
-
-// SetContext sets the rule invocation stack associated with this configuration
-func (b *BaseATNConfig) SetContext(v *PredictionContext) {
-	b.context = v
-}
-
-// GetContext returns the rule invocation stack associated with this configuration
-func (b *BaseATNConfig) GetContext() *PredictionContext {
-	return b.context
-}
-
-// GetSemanticContext returns the semantic context associated with this configuration
-func (b *BaseATNConfig) GetSemanticContext() SemanticContext {
-	return b.semanticContext
-}
-
-// GetReachesIntoOuterContext returns the count of references to an outer context from this configuration
-func (b *BaseATNConfig) GetReachesIntoOuterContext() int {
-	return b.reachesIntoOuterContext
-}
-
-// SetReachesIntoOuterContext sets the count of references to an outer context from this configuration
-func (b *BaseATNConfig) SetReachesIntoOuterContext(v int) {
-	b.reachesIntoOuterContext = v
->>>>>>> 7141cf4a
 }
 
 // Equals is the default comparison function for an ATNConfig when no specialist implementation is required
@@ -342,7 +164,6 @@
 	default:
 		panic("Invalid ATNConfig type")
 	}
-<<<<<<< HEAD
 }
 
 // PEquals is the default comparison function for a Parser ATNConfig when no specialist implementation is required
@@ -352,16 +173,10 @@
 // predict the same alternative, and syntactic/semantic contexts are the same.
 func (a *ATNConfig) PEquals(o Collectable[*ATNConfig]) bool {
 	var other, ok = o.(*ATNConfig)
-=======
-	
-	var other, ok = o.(*BaseATNConfig)
->>>>>>> 7141cf4a
 	
 	if !ok {
 		return false
 	}
-	
-<<<<<<< HEAD
 	if a == other {
 		return true
 	} else if other == nil {
@@ -371,11 +186,6 @@
 	var equal bool
 	
 	if a.context == nil {
-=======
-	var equal bool
-	
-	if b.context == nil {
->>>>>>> 7141cf4a
 		equal = other.context == nil
 	} else {
 		equal = a.context.Equals(other.context)
@@ -402,7 +212,6 @@
 	default:
 		panic("Invalid ATNConfig type")
 	}
-<<<<<<< HEAD
 }
 
 // PHash is the default hash function for a parser ATNConfig, when no specialist hash function
@@ -412,8 +221,6 @@
 	if a.context != nil {
 		c = a.context.Hash()
 	}
-=======
->>>>>>> 7141cf4a
 	
 	h := murmurInit(7)
 	h = murmurUpdate(h, a.state.GetStateNumber())
@@ -423,7 +230,6 @@
 	return murmurFinish(h, 4)
 }
 
-<<<<<<< HEAD
 // String returns a string representation of the ATNConfig, usually used for debugging purposes
 func (a *ATNConfig) String() string {
 	var s1, s2, s3 string
@@ -459,62 +265,11 @@
 		alt:                 alt,
 		context:             context,
 		semanticContext:     SemanticContextNone,
-=======
-// String returns a string representation of the BaseATNConfig, usually used for debugging purposes
-func (b *BaseATNConfig) String() string {
-	var s1, s2, s3 string
-	
-	if b.context != nil {
-		s1 = ",[" + fmt.Sprint(b.context) + "]"
-	}
-	
-	if b.semanticContext != SemanticContextNone {
-		s2 = "," + fmt.Sprint(b.semanticContext)
-	}
-	
-	if b.reachesIntoOuterContext > 0 {
-		s3 = ",up=" + fmt.Sprint(b.reachesIntoOuterContext)
-	}
-	
-	return fmt.Sprintf("(%v,%v%v%v%v)", b.state, b.alt, s1, s2, s3)
-}
-
-// LexerATNConfig represents a lexer ATN configuration which tracks the lexer action, and which "inherits" from the
-// BaseATNConfig struct.
-// TODO: Stop using a pointer and embed the struct instead as this saves allocations. Same for the LexerATNConfig "constructors"
-type LexerATNConfig struct {
-	BaseATNConfig
-	lexerActionExecutor            *LexerActionExecutor
-	passedThroughNonGreedyDecision bool
-}
-
-func NewLexerATNConfig6(state ATNState, alt int, context *PredictionContext) *LexerATNConfig {
-	
-	return &LexerATNConfig{
-		BaseATNConfig: BaseATNConfig{
-			state:           state,
-			alt:             alt,
-			context:         context,
-			semanticContext: SemanticContextNone,
-		},
-	}
-}
-
-func NewLexerATNConfig5(state ATNState, alt int, context *PredictionContext, lexerActionExecutor *LexerActionExecutor) *LexerATNConfig {
-	return &LexerATNConfig{
-		BaseATNConfig: BaseATNConfig{
-			state:           state,
-			alt:             alt,
-			context:         context,
-			semanticContext: SemanticContextNone,
-		},
->>>>>>> 7141cf4a
 		lexerActionExecutor: lexerActionExecutor,
 		cType:               lexerConfig,
 	}
 }
 
-<<<<<<< HEAD
 func NewLexerATNConfig4(c *ATNConfig, state ATNState) *ATNConfig {
 	lac := &ATNConfig{
 		lexerActionExecutor:            c.lexerActionExecutor,
@@ -541,38 +296,10 @@
 		passedThroughNonGreedyDecision: checkNonGreedyDecision(c, state),
 	}
 	lac.InitATNConfig(c, state, c.GetAlt(), context, c.GetSemanticContext())
-=======
-func NewLexerATNConfig4(c *LexerATNConfig, state ATNState) *LexerATNConfig {
-	lac := &LexerATNConfig{
-		
-		lexerActionExecutor:            c.lexerActionExecutor,
-		passedThroughNonGreedyDecision: checkNonGreedyDecision(c, state),
-	}
-	lac.BaseATNConfig.InitBaseATNConfig(c, state, c.GetAlt(), c.GetContext(), c.GetSemanticContext())
 	return lac
 }
 
-func NewLexerATNConfig3(c *LexerATNConfig, state ATNState, lexerActionExecutor *LexerActionExecutor) *LexerATNConfig {
-	lac := &LexerATNConfig{
-		lexerActionExecutor:            lexerActionExecutor,
-		passedThroughNonGreedyDecision: checkNonGreedyDecision(c, state),
-	}
-	lac.BaseATNConfig.InitBaseATNConfig(c, state, c.GetAlt(), c.GetContext(), c.GetSemanticContext())
-	return lac
-}
-
-func NewLexerATNConfig2(c *LexerATNConfig, state ATNState, context *PredictionContext) *LexerATNConfig {
-	lac := &LexerATNConfig{
-		lexerActionExecutor:            c.lexerActionExecutor,
-		passedThroughNonGreedyDecision: checkNonGreedyDecision(c, state),
-	}
-	lac.BaseATNConfig.InitBaseATNConfig(c, state, c.GetAlt(), context, c.GetSemanticContext())
->>>>>>> 7141cf4a
-	return lac
-}
-
 //goland:noinspection GoUnusedExportedFunction
-<<<<<<< HEAD
 func NewLexerATNConfig1(state ATNState, alt int, context *PredictionContext) *ATNConfig {
 	lac := &ATNConfig{
 		state:           state,
@@ -580,16 +307,6 @@
 		context:         context,
 		semanticContext: SemanticContextNone,
 		cType:           lexerConfig,
-=======
-func NewLexerATNConfig1(state ATNState, alt int, context *PredictionContext) *LexerATNConfig {
-	lac := &LexerATNConfig{
-		BaseATNConfig: BaseATNConfig{
-			state:           state,
-			alt:             alt,
-			context:         context,
-			semanticContext: SemanticContextNone,
-		},
->>>>>>> 7141cf4a
 	}
 	return lac
 }
@@ -616,16 +333,8 @@
 
 // LEquals is the default comparison function for Lexer ATNConfig objects, it can be used directly or via
 // the default comparator [ObjEqComparator].
-<<<<<<< HEAD
 func (l *ATNConfig) LEquals(other Collectable[*ATNConfig]) bool {
 	var otherT, ok = other.(*ATNConfig)
-=======
-func (l *LexerATNConfig) Equals(other Collectable[ATNConfig]) bool {
-	if l == other {
-		return true
-	}
-	var otherT, ok = other.(*LexerATNConfig)
->>>>>>> 7141cf4a
 	if !ok {
 		return false
 	} else if l.passedThroughNonGreedyDecision != otherT.passedThroughNonGreedyDecision {
@@ -642,11 +351,7 @@
 		return false // One but not both, are nil
 	}
 	
-<<<<<<< HEAD
 	return l.PEquals(otherT)
-=======
-	return l.BaseATNConfig.Equals(&otherT.BaseATNConfig)
->>>>>>> 7141cf4a
 }
 
 func checkNonGreedyDecision(source *ATNConfig, target ATNState) bool {
