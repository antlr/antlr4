--- conflicted
+++ resolved
@@ -135,7 +135,6 @@
 }
 
 func NewAtomTransition(target ATNState, intervalSet int) *AtomTransition {
-<<<<<<< HEAD
 	t := &AtomTransition{
 		BaseTransition: BaseTransition{
 			target:            target,
@@ -145,16 +144,7 @@
 		},
 	}
 	t.intervalSet = t.makeLabel()
-=======
-	
-	t := new(AtomTransition)
-	t.BaseTransition = NewBaseTransition(target)
-	
-	t.label = intervalSet // The token type or character value or, signifies special intervalSet.
-	t.intervalSet = t.makeLabel()
-	t.serializationType = TransitionATOM
-	
->>>>>>> 95fd2669
+
 	return t
 }
 
@@ -173,18 +163,12 @@
 }
 
 type RuleTransition struct {
-<<<<<<< HEAD
-	BaseTransition
-=======
-	*BaseTransition
-	
->>>>>>> 95fd2669
+	BaseTransition
 	followState           ATNState
 	ruleIndex, precedence int
 }
 
 func NewRuleTransition(ruleStart ATNState, ruleIndex, precedence int, followState ATNState) *RuleTransition {
-<<<<<<< HEAD
 	return &RuleTransition{
 		BaseTransition: BaseTransition{
 			target:            ruleStart,
@@ -195,19 +179,6 @@
 		precedence:  precedence,
 		followState: followState,
 	}
-=======
-	
-	t := new(RuleTransition)
-	t.BaseTransition = NewBaseTransition(ruleStart)
-	
-	t.ruleIndex = ruleIndex
-	t.precedence = precedence
-	t.followState = followState
-	t.serializationType = TransitionRULE
-	t.isEpsilon = true
-	
-	return t
->>>>>>> 95fd2669
 }
 
 func (t *RuleTransition) Matches(_, _, _ int) bool {
@@ -215,17 +186,11 @@
 }
 
 type EpsilonTransition struct {
-<<<<<<< HEAD
-	BaseTransition
-=======
-	*BaseTransition
-	
->>>>>>> 95fd2669
+	BaseTransition
 	outermostPrecedenceReturn int
 }
 
 func NewEpsilonTransition(target ATNState, outermostPrecedenceReturn int) *EpsilonTransition {
-<<<<<<< HEAD
 	return &EpsilonTransition{
 		BaseTransition: BaseTransition{
 			target:            target,
@@ -234,16 +199,6 @@
 		},
 		outermostPrecedenceReturn: outermostPrecedenceReturn,
 	}
-=======
-	
-	t := new(EpsilonTransition)
-	t.BaseTransition = NewBaseTransition(target)
-	
-	t.serializationType = TransitionEPSILON
-	t.isEpsilon = true
-	t.outermostPrecedenceReturn = outermostPrecedenceReturn
-	return t
->>>>>>> 95fd2669
 }
 
 func (t *EpsilonTransition) Matches(_, _, _ int) bool {
@@ -255,17 +210,11 @@
 }
 
 type RangeTransition struct {
-<<<<<<< HEAD
-	BaseTransition
-=======
-	*BaseTransition
-	
->>>>>>> 95fd2669
+	BaseTransition
 	start, stop int
 }
 
 func NewRangeTransition(target ATNState, start, stop int) *RangeTransition {
-<<<<<<< HEAD
 	t := &RangeTransition{
 		BaseTransition: BaseTransition{
 			target:            target,
@@ -275,15 +224,6 @@
 		start: start,
 		stop:  stop,
 	}
-=======
-	
-	t := new(RangeTransition)
-	t.BaseTransition = NewBaseTransition(target)
-	
-	t.serializationType = TransitionRANGE
-	t.start = start
-	t.stop = stop
->>>>>>> 95fd2669
 	t.intervalSet = t.makeLabel()
 	return t
 }
@@ -318,36 +258,22 @@
 }
 
 func NewBasePredicateTransition(target ATNState) *BaseAbstractPredicateTransition {
-<<<<<<< HEAD
 	return &BaseAbstractPredicateTransition{
 		BaseTransition: BaseTransition{
 			target: target,
 		},
 	}
-=======
-	
-	t := new(BaseAbstractPredicateTransition)
-	t.BaseTransition = NewBaseTransition(target)
-	
-	return t
->>>>>>> 95fd2669
 }
 
 func (a *BaseAbstractPredicateTransition) IAbstractPredicateTransitionFoo() {}
 
 type PredicateTransition struct {
-<<<<<<< HEAD
 	BaseAbstractPredicateTransition
-=======
-	*BaseAbstractPredicateTransition
-	
->>>>>>> 95fd2669
 	isCtxDependent       bool
 	ruleIndex, predIndex int
 }
 
 func NewPredicateTransition(target ATNState, ruleIndex, predIndex int, isCtxDependent bool) *PredicateTransition {
-<<<<<<< HEAD
 	return &PredicateTransition{
 		BaseAbstractPredicateTransition: BaseAbstractPredicateTransition{
 			BaseTransition: BaseTransition{
@@ -360,18 +286,6 @@
 		ruleIndex:      ruleIndex,
 		predIndex:      predIndex,
 	}
-=======
-	
-	t := new(PredicateTransition)
-	t.BaseAbstractPredicateTransition = NewBasePredicateTransition(target)
-	
-	t.serializationType = TransitionPREDICATE
-	t.ruleIndex = ruleIndex
-	t.predIndex = predIndex
-	t.isCtxDependent = isCtxDependent // e.g., $i ref in pred
-	t.isEpsilon = true
-	return t
->>>>>>> 95fd2669
 }
 
 func (t *PredicateTransition) Matches(_, _, _ int) bool {
@@ -387,18 +301,12 @@
 }
 
 type ActionTransition struct {
-<<<<<<< HEAD
-	BaseTransition
-=======
-	*BaseTransition
-	
->>>>>>> 95fd2669
+	BaseTransition
 	isCtxDependent                    bool
 	ruleIndex, actionIndex, predIndex int
 }
 
 func NewActionTransition(target ATNState, ruleIndex, actionIndex int, isCtxDependent bool) *ActionTransition {
-<<<<<<< HEAD
 	return &ActionTransition{
 		BaseTransition: BaseTransition{
 			target:            target,
@@ -409,18 +317,6 @@
 		ruleIndex:      ruleIndex,
 		actionIndex:    actionIndex,
 	}
-=======
-	
-	t := new(ActionTransition)
-	t.BaseTransition = NewBaseTransition(target)
-	
-	t.serializationType = TransitionACTION
-	t.ruleIndex = ruleIndex
-	t.actionIndex = actionIndex
-	t.isCtxDependent = isCtxDependent // e.g., $i ref in pred
-	t.isEpsilon = true
-	return t
->>>>>>> 95fd2669
 }
 
 func (t *ActionTransition) Matches(_, _, _ int) bool {
@@ -436,30 +332,19 @@
 }
 
 func NewSetTransition(target ATNState, set *IntervalSet) *SetTransition {
-<<<<<<< HEAD
 	t := &SetTransition{
 		BaseTransition: BaseTransition{
 			target:            target,
 			serializationType: TransitionSET,
 		},
 	}
-=======
-	
-	t := new(SetTransition)
-	t.BaseTransition = NewBaseTransition(target)
-	
-	t.serializationType = TransitionSET
->>>>>>> 95fd2669
-	if set != nil {
+
+  if set != nil {
 		t.intervalSet = set
 	} else {
 		t.intervalSet = NewIntervalSet()
 		t.intervalSet.addOne(TokenInvalidType)
 	}
-<<<<<<< HEAD
-=======
-	
->>>>>>> 95fd2669
 	return t
 }
 
@@ -476,7 +361,6 @@
 }
 
 func NewNotSetTransition(target ATNState, set *IntervalSet) *NotSetTransition {
-<<<<<<< HEAD
 	t := &NotSetTransition{
 		SetTransition: SetTransition{
 			BaseTransition: BaseTransition{
@@ -491,14 +375,6 @@
 		t.intervalSet = NewIntervalSet()
 		t.intervalSet.addOne(TokenInvalidType)
 	}
-=======
-	
-	t := new(NotSetTransition)
-	
-	t.SetTransition = NewSetTransition(target, set)
-	
-	t.serializationType = TransitionNOTSET
->>>>>>> 95fd2669
 	
 	return t
 }
@@ -516,21 +392,12 @@
 }
 
 func NewWildcardTransition(target ATNState) *WildcardTransition {
-<<<<<<< HEAD
 	return &WildcardTransition{
 		BaseTransition: BaseTransition{
 			target:            target,
 			serializationType: TransitionWILDCARD,
 		},
 	}
-=======
-	
-	t := new(WildcardTransition)
-	t.BaseTransition = NewBaseTransition(target)
-	
-	t.serializationType = TransitionWILDCARD
-	return t
->>>>>>> 95fd2669
 }
 
 func (t *WildcardTransition) Matches(symbol, minVocabSymbol, maxVocabSymbol int) bool {
@@ -542,17 +409,11 @@
 }
 
 type PrecedencePredicateTransition struct {
-<<<<<<< HEAD
 	BaseAbstractPredicateTransition
-=======
-	*BaseAbstractPredicateTransition
-	
->>>>>>> 95fd2669
 	precedence int
 }
 
 func NewPrecedencePredicateTransition(target ATNState, precedence int) *PrecedencePredicateTransition {
-<<<<<<< HEAD
 	return &PrecedencePredicateTransition{
 		BaseAbstractPredicateTransition: BaseAbstractPredicateTransition{
 			BaseTransition: BaseTransition{
@@ -563,17 +424,6 @@
 		},
 		precedence: precedence,
 	}
-=======
-	
-	t := new(PrecedencePredicateTransition)
-	t.BaseAbstractPredicateTransition = NewBasePredicateTransition(target)
-	
-	t.serializationType = TransitionPRECEDENCE
-	t.precedence = precedence
-	t.isEpsilon = true
-	
-	return t
->>>>>>> 95fd2669
 }
 
 func (t *PrecedencePredicateTransition) Matches(_, _, _ int) bool {
