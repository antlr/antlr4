// Copyright (c) 2012-2017 The ANTLR Project. All rights reserved.
// Use of this file is governed by the BSD 3-clause license that
// can be found in the LICENSE.txt file in the project root.

package antlr

type DFA struct {
	// atnStartState is the ATN state in which this was created
	atnStartState DecisionState

	decision int

	// states is all the DFA states. Use Map to get the old state back; Set can only
	// indicate whether it is there. Go maps implement key hash collisions and so on and are very
	// good, but the DFAState is an object and can't be used directly as the key as it can in say JAva
<<<<<<< HEAD
	// amd C#, whereby if the hashcode is the same for two objects, then Equals() is called against them
	// to see if they really are the same object.
	//
	//
	states    *JStore[*DFAState, *ObjEqComparator[*DFAState]]
=======
	// amd C#, whereby if the hashcode is the same for two objects, then equals() is called against them
	// to see if they really are the same object.
	//
	//
	states    *JStore[*DFAState, *DFAStateComparator[*DFAState]]
>>>>>>> ef659519
	numstates int

	s0 *DFAState

	// precedenceDfa is the backing field for isPrecedenceDfa and setPrecedenceDfa.
	// True if the DFA is for a precedence decision and false otherwise.
	precedenceDfa bool
}

func NewDFA(atnStartState DecisionState, decision int) *DFA {
	dfa := &DFA{
		atnStartState: atnStartState,
		decision:      decision,
<<<<<<< HEAD
		states:        NewJStore[*DFAState, *ObjEqComparator[*DFAState]](&ObjEqComparator[*DFAState]{}),
=======
		states:        NewJStore[*DFAState, *DFAStateComparator[*DFAState]](&DFAStateComparator[*DFAState]{}),
>>>>>>> ef659519
	}
	if s, ok := atnStartState.(*StarLoopEntryState); ok && s.precedenceRuleDecision {
		dfa.precedenceDfa = true
		dfa.s0 = NewDFAState(-1, NewBaseATNConfigSet(false))
		dfa.s0.isAcceptState = false
		dfa.s0.requiresFullContext = false
	}
	return dfa
}

// getPrecedenceStartState gets the start state for the current precedence and
// returns the start state corresponding to the specified precedence if a start
// state exists for the specified precedence and nil otherwise. d must be a
// precedence DFA. See also isPrecedenceDfa.
func (d *DFA) getPrecedenceStartState(precedence int) *DFAState {
	if !d.getPrecedenceDfa() {
		panic("only precedence DFAs may contain a precedence start state")
	}

	// s0.edges is never nil for a precedence DFA
	if precedence < 0 || precedence >= len(d.getS0().getEdges()) {
		return nil
	}

	return d.getS0().getIthEdge(precedence)
}

// setPrecedenceStartState sets the start state for the current precedence. d
// must be a precedence DFA. See also isPrecedenceDfa.
func (d *DFA) setPrecedenceStartState(precedence int, startState *DFAState) {
	if !d.getPrecedenceDfa() {
		panic("only precedence DFAs may contain a precedence start state")
	}

	if precedence < 0 {
		return
	}

	// Synchronization on s0 here is ok. When the DFA is turned into a
	// precedence DFA, s0 will be initialized once and not updated again. s0.edges
	// is never nil for a precedence DFA.
	s0 := d.getS0()
	if precedence >= s0.numEdges() {
		edges := append(s0.getEdges(), make([]*DFAState, precedence+1-s0.numEdges())...)
		s0.setEdges(edges)
		d.setS0(s0)
	}

	s0.setIthEdge(precedence, startState)
}

func (d *DFA) getPrecedenceDfa() bool {
	return d.precedenceDfa
}

// setPrecedenceDfa sets whether d is a precedence DFA. If precedenceDfa differs
// from the current DFA configuration, then d.states is cleared, the initial
// state s0 is set to a new DFAState with an empty outgoing DFAState.edges to
// store the start states for individual precedence values if precedenceDfa is
// true or nil otherwise, and d.precedenceDfa is updated.
func (d *DFA) setPrecedenceDfa(precedenceDfa bool) {
	if d.getPrecedenceDfa() != precedenceDfa {
<<<<<<< HEAD
		d.states = NewJStore[*DFAState, *ObjEqComparator[*DFAState]](&ObjEqComparator[*DFAState]{})
=======
		d.states = NewJStore[*DFAState, *DFAStateComparator[*DFAState]](&DFAStateComparator[*DFAState]{})
>>>>>>> ef659519
		d.numstates = 0

		if precedenceDfa {
			precedenceState := NewDFAState(-1, NewBaseATNConfigSet(false))

			precedenceState.setEdges(make([]*DFAState, 0))
			precedenceState.isAcceptState = false
			precedenceState.requiresFullContext = false
			d.setS0(precedenceState)
		} else {
			d.setS0(nil)
		}

		d.precedenceDfa = precedenceDfa
	}
}

func (d *DFA) getS0() *DFAState {
	return d.s0
}

func (d *DFA) setS0(s *DFAState) {
	d.s0 = s
}

// sortedStates returns the states in d sorted by their state number.
func (d *DFA) sortedStates() []*DFAState {

	vs := d.states.SortedSlice(func(i, j *DFAState) bool {
		return i.stateNumber < j.stateNumber
	})

	return vs
}

func (d *DFA) String(literalNames []string, symbolicNames []string) string {
	if d.getS0() == nil {
		return ""
	}

	return NewDFASerializer(d, literalNames, symbolicNames).String()
}

func (d *DFA) ToLexerString() string {
	if d.getS0() == nil {
		return ""
	}

	return NewLexerDFASerializer(d).String()
}<|MERGE_RESOLUTION|>--- conflicted
+++ resolved
@@ -13,19 +13,12 @@
 	// states is all the DFA states. Use Map to get the old state back; Set can only
 	// indicate whether it is there. Go maps implement key hash collisions and so on and are very
 	// good, but the DFAState is an object and can't be used directly as the key as it can in say JAva
-<<<<<<< HEAD
 	// amd C#, whereby if the hashcode is the same for two objects, then Equals() is called against them
 	// to see if they really are the same object.
 	//
 	//
 	states    *JStore[*DFAState, *ObjEqComparator[*DFAState]]
-=======
-	// amd C#, whereby if the hashcode is the same for two objects, then equals() is called against them
-	// to see if they really are the same object.
-	//
-	//
-	states    *JStore[*DFAState, *DFAStateComparator[*DFAState]]
->>>>>>> ef659519
+
 	numstates int
 
 	s0 *DFAState
@@ -39,11 +32,7 @@
 	dfa := &DFA{
 		atnStartState: atnStartState,
 		decision:      decision,
-<<<<<<< HEAD
 		states:        NewJStore[*DFAState, *ObjEqComparator[*DFAState]](&ObjEqComparator[*DFAState]{}),
-=======
-		states:        NewJStore[*DFAState, *DFAStateComparator[*DFAState]](&DFAStateComparator[*DFAState]{}),
->>>>>>> ef659519
 	}
 	if s, ok := atnStartState.(*StarLoopEntryState); ok && s.precedenceRuleDecision {
 		dfa.precedenceDfa = true
@@ -106,11 +95,7 @@
 // true or nil otherwise, and d.precedenceDfa is updated.
 func (d *DFA) setPrecedenceDfa(precedenceDfa bool) {
 	if d.getPrecedenceDfa() != precedenceDfa {
-<<<<<<< HEAD
 		d.states = NewJStore[*DFAState, *ObjEqComparator[*DFAState]](&ObjEqComparator[*DFAState]{})
-=======
-		d.states = NewJStore[*DFAState, *DFAStateComparator[*DFAState]](&DFAStateComparator[*DFAState]{})
->>>>>>> ef659519
 		d.numstates = 0
 
 		if precedenceDfa {
