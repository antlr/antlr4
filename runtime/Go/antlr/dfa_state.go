// Copyright (c) 2012-2022 The ANTLR Project. All rights reserved.
// Use of this file is governed by the BSD 3-clause license that
// can be found in the LICENSE.txt file in the project root.

package antlr

import (
	"fmt"
)

// PredPrediction maps a predicate to a predicted alternative.
type PredPrediction struct {
	alt  int
	pred SemanticContext
}

func NewPredPrediction(pred SemanticContext, alt int) *PredPrediction {
	return &PredPrediction{alt: alt, pred: pred}
}

func (p *PredPrediction) String() string {
	return "(" + fmt.Sprint(p.pred) + ", " + fmt.Sprint(p.alt) + ")"
}

// DFAState represents a set of possible ATN configurations. As Aho, Sethi,
// Ullman p. 117 says: "The DFA uses its state to keep track of all possible
// states the ATN can be in after reading each input symbol. That is to say,
// after reading input a1a2..an, the DFA is in a state that represents the
// subset T of the states of the ATN that are reachable from the ATN's start
// state along some path labeled a1a2..an." In conventional NFA-to-DFA
// conversion, therefore, the subset T would be a bitset representing the set of
// states the ATN could be in. We need to track the alt predicted by each state
// as well, however. More importantly, we need to maintain a stack of states,
// tracking the closure operations as they jump from rule to rule, emulating
// rule invocations (method calls). I have to add a stack to simulate the proper
// lookahead sequences for the underlying LL grammar from which the ATN was
// derived.
//
// I use a set of ATNConfig objects, not simple states. An ATNConfig is both a
// state (ala normal conversion) and a RuleContext describing the chain of rules
// (if any) followed to arrive at that state.
//
// A DFAState may have multiple references to a particular state, but with
// different ATN contexts (with same or different alts) meaning that state was
// reached via a different set of rule invocations.
type DFAState struct {
	stateNumber int
	configs     ATNConfigSet

	// edges elements point to the target of the symbol. Shift up by 1 so (-1)
	// Token.EOF maps to the first element.
	edges []*DFAState

	isAcceptState bool

	// prediction is the ttype we match or alt we predict if the state is accept.
	// Set to ATN.INVALID_ALT_NUMBER when predicates != nil or
	// requiresFullContext.
	prediction int

	lexerActionExecutor *LexerActionExecutor

	// requiresFullContext indicates it was created during an SLL prediction that
	// discovered a conflict between the configurations in the state. Future
	// ParserATNSimulator.execATN invocations immediately jump doing
	// full context prediction if true.
	requiresFullContext bool

	// predicates is the predicates associated with the ATN configurations of the
	// DFA state during SLL parsing. When we have predicates, requiresFullContext
	// is false, since full context prediction evaluates predicates on-the-fly. If
	// d is
	// not nil, then prediction is ATN.INVALID_ALT_NUMBER.
	//
	// We only use these for non-requiresFullContext but conflicting states. That
	// means we know from the context (it's $ or we don't dip into outer context)
	// that it's an ambiguity not a conflict.
	//
	// This list is computed by
	// ParserATNSimulator.predicateDFAState.
	predicates []*PredPrediction
}

func NewDFAState(stateNumber int, configs ATNConfigSet) *DFAState {
	if configs == nil {
		configs = NewBaseATNConfigSet(false)
	}

	return &DFAState{configs: configs, stateNumber: stateNumber}
}

// GetAltSet gets the set of all alts mentioned by all ATN configurations in d.
func (d *DFAState) GetAltSet() []int {
	var alts []int

	if d.configs != nil {
		for _, c := range d.configs.GetItems() {
			alts = append(alts, c.GetAlt())
		}
	}

	if len(alts) == 0 {
		return nil
	}

	return alts
}

func (d *DFAState) getEdges() []*DFAState {
	return d.edges
}

func (d *DFAState) numEdges() int {
	return len(d.edges)
}

func (d *DFAState) getIthEdge(i int) *DFAState {
	return d.edges[i]
}

func (d *DFAState) setEdges(newEdges []*DFAState) {
	d.edges = newEdges
}

func (d *DFAState) setIthEdge(i int, edge *DFAState) {
	d.edges[i] = edge
}

func (d *DFAState) setPrediction(v int) {
	d.prediction = v
}

<<<<<<< HEAD
// func (d *DFAState) equals(other interface{}) bool {
//	if d == other {
//		return true
//	} else if _, ok := other.(*DFAState); !ok {
//		return false
//	}
//
//	return d.configs.Equals(other.(*DFAState).configs)
//}

=======
>>>>>>> 707f1481
func (d *DFAState) String() string {
	var s string
	if d.isAcceptState {
		if d.predicates != nil {
			s = "=>" + fmt.Sprint(d.predicates)
		} else {
			s = "=>" + fmt.Sprint(d.prediction)
		}
	}

	return fmt.Sprintf("%d:%s%s", d.stateNumber, fmt.Sprint(d.configs), s)
}

func (d *DFAState) Hash() int {
	h := murmurInit(7)
	h = murmurUpdate(h, d.configs.Hash())
	return murmurFinish(h, 1)
}

// Equals returns whether d equals other. Two DFAStates are equal if their ATN
// configuration sets are the same. This method is used to see if a state
// already exists.
//
// Because the number of alternatives and number of ATN configurations are
// finite, there is a finite number of DFA states that can be processed. This is
// necessary to show that the algorithm terminates.
//
// Cannot test the DFA state numbers here because in
// ParserATNSimulator.addDFAState we need to know if any other state exists that
// has d exact set of ATN configurations. The stateNumber is irrelevant.
func (d *DFAState) Equals(o Collectable[*DFAState]) bool {
<<<<<<< HEAD

=======
>>>>>>> 707f1481
	if d == o {
		return true
	}

	return d.configs.Equals(o.(*DFAState).configs)
}<|MERGE_RESOLUTION|>--- conflicted
+++ resolved
@@ -130,19 +130,6 @@
 	d.prediction = v
 }
 
-<<<<<<< HEAD
-// func (d *DFAState) equals(other interface{}) bool {
-//	if d == other {
-//		return true
-//	} else if _, ok := other.(*DFAState); !ok {
-//		return false
-//	}
-//
-//	return d.configs.Equals(other.(*DFAState).configs)
-//}
-
-=======
->>>>>>> 707f1481
 func (d *DFAState) String() string {
 	var s string
 	if d.isAcceptState {
@@ -174,10 +161,6 @@
 // ParserATNSimulator.addDFAState we need to know if any other state exists that
 // has d exact set of ATN configurations. The stateNumber is irrelevant.
 func (d *DFAState) Equals(o Collectable[*DFAState]) bool {
-<<<<<<< HEAD
-
-=======
->>>>>>> 707f1481
 	if d == o {
 		return true
 	}
