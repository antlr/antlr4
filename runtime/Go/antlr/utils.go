--- conflicted
+++ resolved
@@ -8,7 +8,7 @@
 	"bytes"
 	"errors"
 	"fmt"
-	"sort"
+	"math/bits"
 	"strconv"
 	"strings"
 )
@@ -71,29 +71,56 @@
 	hash() int
 }
 
+const bitsPerWord = 64
+
+func indexForBit(bit int) int {
+	return bit / bitsPerWord
+}
+
+func wordForBit(data []uint64, bit int) uint64 {
+	idx := indexForBit(bit)
+	if idx >= len(data) {
+		return 0
+	}
+	return data[idx]
+}
+
+func maskForBit(bit int) uint64 {
+	return uint64(1) << (bit % bitsPerWord)
+}
+
+func wordsNeeded(bit int) int {
+	return indexForBit(bit) + 1
+}
+
 type BitSet struct {
-	data map[int]bool
+	data []uint64
 }
 
 func NewBitSet() *BitSet {
-	b := new(BitSet)
-	b.data = make(map[int]bool)
-	return b
+	return &BitSet{}
 }
 
 func (b *BitSet) add(value int) {
-	b.data[value] = true
+	idx := indexForBit(value)
+	if idx >= len(b.data) {
+		size := wordsNeeded(value)
+		data := make([]uint64, size)
+		copy(data, b.data)
+		b.data = data
+	}
+	b.data[idx] |= maskForBit(value)
 }
 
 func (b *BitSet) clear(index int) {
-	delete(b.data, index)
+	idx := indexForBit(index)
+	if idx >= len(b.data) {
+		return
+	}
+	b.data[idx] &= ^maskForBit(index)
 }
 
 func (b *BitSet) or(set *BitSet) {
-<<<<<<< HEAD
-	for k := range set.data {
-		b.add(k)
-=======
 	// Get min size necessary to represent the bits in both sets.
 	bLen := b.minLen()
 	setLen := set.minLen()
@@ -107,39 +134,29 @@
 	// len(b.data) is at least setLen.
 	for i := 0; i < setLen; i++ {
 		b.data[i] |= set.data[i]
->>>>>>> a8b8f87b
 	}
 }
 
 func (b *BitSet) remove(value int) {
-	delete(b.data, value)
+	b.clear(value)
 }
 
 func (b *BitSet) contains(value int) bool {
-	return b.data[value]
-}
-
-func (b *BitSet) values() []int {
-	ks := make([]int, len(b.data))
-	i := 0
-	for k := range b.data {
-		ks[i] = k
-		i++
-	}
-	sort.Ints(ks)
-	return ks
+	idx := indexForBit(value)
+	if idx >= len(b.data) {
+		return false
+	}
+	return (b.data[idx] & maskForBit(value)) != 0
 }
 
 func (b *BitSet) minValue() int {
-	min := 2147483647
-
-	for k := range b.data {
-		if k < min {
-			min = k
-		}
-	}
-
-	return min
+	for i, v := range b.data {
+		if v == 0 {
+			continue
+		}
+		return i*bitsPerWord + bits.TrailingZeros64(v)
+	}
+	return 2147483647
 }
 
 func (b *BitSet) equals(other interface{}) bool {
@@ -148,12 +165,16 @@
 		return false
 	}
 
+	if b == otherBitSet {
+		return true
+	}
+
 	if len(b.data) != len(otherBitSet.data) {
 		return false
 	}
 
-	for k, v := range b.data {
-		if otherBitSet.data[k] != v {
+	for k := range b.data {
+		if b.data[k] != otherBitSet.data[k] {
 			return false
 		}
 	}
@@ -161,18 +182,35 @@
 	return true
 }
 
+func (b *BitSet) minLen() int {
+	for i := len(b.data); i > 0; i-- {
+		if b.data[i-1] != 0 {
+			return i
+		}
+	}
+	return 0
+}
+
 func (b *BitSet) length() int {
-	return len(b.data)
+	cnt := 0
+	for _, val := range b.data {
+		cnt += bits.OnesCount64(val)
+	}
+	return cnt
 }
 
 func (b *BitSet) String() string {
-	vals := b.values()
-	valsS := make([]string, len(vals))
-
-	for i, val := range vals {
-		valsS[i] = strconv.Itoa(val)
-	}
-	return "{" + strings.Join(valsS, ", ") + "}"
+	vals := make([]string, 0, b.length())
+
+	for i, v := range b.data {
+		for v != 0 {
+			n := bits.TrailingZeros64(v)
+			vals = append(vals, strconv.Itoa(i*bitsPerWord+n))
+			v &= ^(uint64(1) << n)
+		}
+	}
+
+	return "{" + strings.Join(vals, ", ") + "}"
 }
 
 type AltDict struct {
