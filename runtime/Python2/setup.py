--- conflicted
+++ resolved
@@ -10,9 +10,5 @@
     package_dir={'': 'src'},
     author='Eric Vergnaud, Terence Parr, Sam Harwell',
     author_email='eric.vergnaud@wanadoo.fr',
-<<<<<<< HEAD
-    description='ANTLR %s runtime for Python 2.7.12' % v
-=======
     description='ANTLR '+v+' runtime for Python 2.7.12'
->>>>>>> e26b522c
 )