option(ANTLR_BUILD_CPP_TESTS "Build C++ tests." ON)
option(TRACE_ATN "Trace ATN simulation" OFF)
option(ANTLR_BUILD_SHARED "Build the shared library of the ANTLR runtime" ON)
option(ANTLR_BUILD_STATIC "Build the static library of the ANTLR runtime" ON)

if (NOT ANTLR_BUILD_SHARED AND NOT ANTLR_BUILD_STATIC)
  message(FATAL_ERROR "Options ANTLR_BUILD_SHARED and ANTLR_BUILD_STATIC can't both be OFF")
endif()

include_directories(
  ${PROJECT_SOURCE_DIR}/runtime/src
  ${PROJECT_SOURCE_DIR}/runtime/src/atn
  ${PROJECT_SOURCE_DIR}/runtime/src/dfa
  ${PROJECT_SOURCE_DIR}/runtime/src/internal
  ${PROJECT_SOURCE_DIR}/runtime/src/misc
  ${PROJECT_SOURCE_DIR}/runtime/src/support
  ${PROJECT_SOURCE_DIR}/runtime/src/tree
  ${PROJECT_SOURCE_DIR}/runtime/src/tree/pattern
  ${PROJECT_SOURCE_DIR}/runtime/src/tree/xpath
)


file(GLOB libantlrcpp_SRC
  "${PROJECT_SOURCE_DIR}/runtime/src/*.cpp"
  "${PROJECT_SOURCE_DIR}/runtime/src/atn/*.cpp"
  "${PROJECT_SOURCE_DIR}/runtime/src/dfa/*.cpp"
  "${PROJECT_SOURCE_DIR}/runtime/src/internal/*.cpp"
  "${PROJECT_SOURCE_DIR}/runtime/src/misc/*.cpp"
  "${PROJECT_SOURCE_DIR}/runtime/src/support/*.cpp"
  "${PROJECT_SOURCE_DIR}/runtime/src/tree/*.cpp"
  "${PROJECT_SOURCE_DIR}/runtime/src/tree/pattern/*.cpp"
  "${PROJECT_SOURCE_DIR}/runtime/src/tree/xpath/*.cpp"
)

if (ANTLR_BUILD_SHARED)
  add_library(antlr4_shared SHARED ${libantlrcpp_SRC})
endif()
if (ANTLR_BUILD_STATIC)
  add_library(antlr4_static STATIC ${libantlrcpp_SRC})
endif()

if (CMAKE_HOST_UNIX)
  # Make sure to link against threads (pthreads) library in order to be able to
  # make use of std::call_once in the code without producing runtime errors
  # (see also https://github.com/antlr/antlr4/issues/3708 and/or https://stackoverflow.com/q/51584960).
  find_package(Threads REQUIRED)

  if (TARGET antlr4_shared)
    target_link_libraries(antlr4_shared Threads::Threads)
  endif()
  if (TARGET antlr4_static)
    target_link_libraries(antlr4_static Threads::Threads)
  endif()
endif()

IF(TRACE_ATN)
    ADD_DEFINITIONS(-DTRACE_ATN_SIM=1)
ENDIF(TRACE_ATN)

if (ANTLR_BUILD_CPP_TESTS)
  include(FetchContent)

  FetchContent_Declare(
    googletest
    URL https://github.com/google/googletest/archive/e2239ee6043f73722e7aa812a459f54a28552929.zip
  )

  if(WITH_STATIC_CRT)
    set(gtest_force_shared_crt ON CACHE BOOL "" FORCE)
  endif()

  FetchContent_MakeAvailable(googletest)

  file(GLOB libantlrcpp_TESTS
    "${PROJECT_SOURCE_DIR}/runtime/tests/*.cpp"
  )

  add_executable(
    antlr4_tests
    ${libantlrcpp_TESTS}
  )

  target_link_libraries(
    antlr4_tests
	$<IF:$<TARGET_EXISTS:antlr4_static>,antlr4_static,antlr4_shared>
    gtest_main
  )

  include(GoogleTest)

  gtest_discover_tests(antlr4_tests)
endif()

if(APPLE)
  if (TARGET antlr4_shared)
    target_link_libraries(antlr4_shared ${COREFOUNDATION_LIBRARY})
  endif()
  if (TARGET antlr4_static)
    target_link_libraries(antlr4_static ${COREFOUNDATION_LIBRARY})
  endif()
endif()

if(CMAKE_CXX_COMPILER_ID MATCHES "MSVC")
  set(disabled_compile_warnings "/wd4251")
else()
  set(disabled_compile_warnings "-Wno-overloaded-virtual")
endif()


if(CMAKE_CXX_COMPILER_ID MATCHES "Clang")
  set(disabled_compile_warnings "${disabled_compile_warnings} -Wno-dollar-in-identifier-extension -Wno-four-char-constants")
elseif(CMAKE_CXX_COMPILER_ID MATCHES "GNU" OR CMAKE_CXX_COMPILER_ID MATCHES "Intel")
  set(disabled_compile_warnings "${disabled_compile_warnings} -Wno-multichar")
endif()

set(extra_share_compile_flags "")
set(extra_static_compile_flags "")
set(static_lib_suffix "")

if (WIN32)
  set(static_lib_suffix "-static")
<<<<<<< HEAD
  target_compile_definitions(antlr4_shared PRIVATE ANTLR4CPP_EXPORTS)
  target_compile_definitions(antlr4_static PUBLIC ANTLR4CPP_STATIC)
=======
  if (TARGET antlr4_shared)
    target_compile_definitions(antlr4_shared PUBLIC ANTLR4CPP_EXPORTS)
  endif()
  if (TARGET antlr4_static)
    target_compile_definitions(antlr4_static PUBLIC ANTLR4CPP_STATIC)
  endif()
>>>>>>> 1855d9aa
  if(CMAKE_CXX_COMPILER_ID MATCHES "MSVC")
    set(extra_share_compile_flags "-MP /wd4251")
    set(extra_static_compile_flags "-MP")
  endif()
endif()

if (TARGET antlr4_shared)
  set_target_properties(antlr4_shared
                        PROPERTIES VERSION   ${ANTLR_VERSION}
                                   SOVERSION ${ANTLR_VERSION}
                                   OUTPUT_NAME antlr4-runtime
                                   COMPILE_FLAGS "${disabled_compile_warnings} ${extra_share_compile_flags}")
endif()

if (TARGET antlr4_static)
  set_target_properties(antlr4_static
                        PROPERTIES VERSION   ${ANTLR_VERSION}
                                   SOVERSION ${ANTLR_VERSION}
                                   OUTPUT_NAME "antlr4-runtime${static_lib_suffix}"
                                   COMPILE_PDB_NAME "antlr4-runtime${static_lib_suffix}"
                                   COMPILE_FLAGS "${disabled_compile_warnings} ${extra_static_compile_flags}")
endif()

if (ANTLR_BUILD_CPP_TESTS)
  # Copy the generated binaries to dist folder (required by test suite)
  if (TARGET antlr4_shared)
  add_custom_command(
<<<<<<< HEAD
    TARGET antlr4_shared
    POST_BUILD
    COMMAND ${CMAKE_COMMAND} -E make_directory ${CMAKE_HOME_DIRECTORY}/dist
    COMMAND ${CMAKE_COMMAND} -E copy_if_different $<TARGET_FILE:antlr4_shared> ${CMAKE_HOME_DIRECTORY}/dist
    COMMAND ${CMAKE_COMMAND} -E copy_if_different $<TARGET_LINKER_FILE:antlr4_shared> ${CMAKE_HOME_DIRECTORY}/dist)

  add_custom_command(
    TARGET antlr4_static
    POST_BUILD
    COMMAND ${CMAKE_COMMAND} -E make_directory ${CMAKE_HOME_DIRECTORY}/dist
    COMMAND ${CMAKE_COMMAND} -E copy_if_different $<TARGET_FILE:antlr4_static> ${CMAKE_HOME_DIRECTORY}/dist)
=======
      TARGET antlr4_shared
      POST_BUILD
      COMMAND ${CMAKE_COMMAND} -E make_directory ${CMAKE_HOME_DIRECTORY}/dist
      COMMAND ${CMAKE_COMMAND} -E copy_if_different $<TARGET_FILE:antlr4_shared> ${CMAKE_HOME_DIRECTORY}/dist
      COMMAND ${CMAKE_COMMAND} -E copy_if_different $<TARGET_LINKER_FILE:antlr4_shared> ${CMAKE_HOME_DIRECTORY}/dist)
  endif()
  
  if (TARGET antlr4_static)
    add_custom_command(
      TARGET antlr4_static
      POST_BUILD
      COMMAND ${CMAKE_COMMAND} -E make_directory ${CMAKE_HOME_DIRECTORY}/dist
      COMMAND ${CMAKE_COMMAND} -E copy_if_different $<TARGET_FILE:antlr4_static> ${CMAKE_HOME_DIRECTORY}/dist)
  endif()
>>>>>>> 1855d9aa
endif()

if (TARGET antlr4_shared)
  install(TARGETS antlr4_shared
          EXPORT antlr4-targets
          ARCHIVE DESTINATION ${CMAKE_INSTALL_LIBDIR}
          LIBRARY DESTINATION ${CMAKE_INSTALL_LIBDIR}
          RUNTIME DESTINATION ${CMAKE_INSTALL_BINDIR})
endif()

if (TARGET antlr4_static)
  install(TARGETS antlr4_static
          EXPORT antlr4-targets
          ARCHIVE DESTINATION ${CMAKE_INSTALL_LIBDIR}
          LIBRARY DESTINATION ${CMAKE_INSTALL_LIBDIR}
          RUNTIME DESTINATION ${CMAKE_INSTALL_BINDIR})
endif()

install(DIRECTORY "${PROJECT_SOURCE_DIR}/runtime/src/"
        DESTINATION "include/antlr4-runtime"
        COMPONENT dev
        FILES_MATCHING PATTERN "*.h"
        )<|MERGE_RESOLUTION|>--- conflicted
+++ resolved
@@ -119,17 +119,12 @@
 
 if (WIN32)
   set(static_lib_suffix "-static")
-<<<<<<< HEAD
-  target_compile_definitions(antlr4_shared PRIVATE ANTLR4CPP_EXPORTS)
-  target_compile_definitions(antlr4_static PUBLIC ANTLR4CPP_STATIC)
-=======
   if (TARGET antlr4_shared)
-    target_compile_definitions(antlr4_shared PUBLIC ANTLR4CPP_EXPORTS)
+    target_compile_definitions(antlr4_shared PRIVATE ANTLR4CPP_EXPORTS)
   endif()
   if (TARGET antlr4_static)
     target_compile_definitions(antlr4_static PUBLIC ANTLR4CPP_STATIC)
   endif()
->>>>>>> 1855d9aa
   if(CMAKE_CXX_COMPILER_ID MATCHES "MSVC")
     set(extra_share_compile_flags "-MP /wd4251")
     set(extra_static_compile_flags "-MP")
@@ -157,26 +152,13 @@
   # Copy the generated binaries to dist folder (required by test suite)
   if (TARGET antlr4_shared)
   add_custom_command(
-<<<<<<< HEAD
-    TARGET antlr4_shared
-    POST_BUILD
-    COMMAND ${CMAKE_COMMAND} -E make_directory ${CMAKE_HOME_DIRECTORY}/dist
-    COMMAND ${CMAKE_COMMAND} -E copy_if_different $<TARGET_FILE:antlr4_shared> ${CMAKE_HOME_DIRECTORY}/dist
-    COMMAND ${CMAKE_COMMAND} -E copy_if_different $<TARGET_LINKER_FILE:antlr4_shared> ${CMAKE_HOME_DIRECTORY}/dist)
-
-  add_custom_command(
-    TARGET antlr4_static
-    POST_BUILD
-    COMMAND ${CMAKE_COMMAND} -E make_directory ${CMAKE_HOME_DIRECTORY}/dist
-    COMMAND ${CMAKE_COMMAND} -E copy_if_different $<TARGET_FILE:antlr4_static> ${CMAKE_HOME_DIRECTORY}/dist)
-=======
       TARGET antlr4_shared
       POST_BUILD
       COMMAND ${CMAKE_COMMAND} -E make_directory ${CMAKE_HOME_DIRECTORY}/dist
       COMMAND ${CMAKE_COMMAND} -E copy_if_different $<TARGET_FILE:antlr4_shared> ${CMAKE_HOME_DIRECTORY}/dist
       COMMAND ${CMAKE_COMMAND} -E copy_if_different $<TARGET_LINKER_FILE:antlr4_shared> ${CMAKE_HOME_DIRECTORY}/dist)
   endif()
-  
+
   if (TARGET antlr4_static)
     add_custom_command(
       TARGET antlr4_static
@@ -184,7 +166,6 @@
       COMMAND ${CMAKE_COMMAND} -E make_directory ${CMAKE_HOME_DIRECTORY}/dist
       COMMAND ${CMAKE_COMMAND} -E copy_if_different $<TARGET_FILE:antlr4_static> ${CMAKE_HOME_DIRECTORY}/dist)
   endif()
->>>>>>> 1855d9aa
 endif()
 
 if (TARGET antlr4_shared)
