--- conflicted
+++ resolved
@@ -77,13 +77,9 @@
 
   class ANTLR4CPP_PUBLIC std::exception; // Needed for VS 2015.
 
-<<<<<<< HEAD
-#elif defined(__APPLE__)
-=======
 #elif __APPLE__
   typedef std::u32string UTF32String;
 
->>>>>>> e9155ef9
   #define GUID_CFUUID
   #if __GNUC__ >= 4
     #define ANTLR4CPP_PUBLIC __attribute__ ((visibility ("default")))
