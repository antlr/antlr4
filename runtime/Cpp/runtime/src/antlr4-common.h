/* Copyright (c) 2012-2017 The ANTLR Project. All rights reserved.
 * Use of this file is governed by the BSD 3-clause license that
 * can be found in the LICENSE.txt file in the project root.
 */

#pragma once

#include <algorithm>
#include <any>
#include <atomic>
#include <bitset>
#include <cassert>
#include <chrono>
#include <climits>
#include <cstdint>
#include <cstdlib>
#include <exception>
#include <fstream>
#include <iostream>
#include <iterator>
#include <limits>
#include <list>
#include <map>
#include <memory>
#include <mutex>
#include <set>
#include <sstream>
#include <stack>
#include <string>
#include <string_view>
#include <typeinfo>
#include <type_traits>
#include <typeinfo>
#include <unordered_map>
#include <unordered_set>
#include <utility>
#include <vector>
<<<<<<< HEAD
#include <mutex>
#include <exception>
#include <bitset>
#include <condition_variable>
#include <shared_mutex>

#ifndef USE_UTF8_INSTEAD_OF_CODECVT
  #include <codecvt>
#endif
=======
>>>>>>> 43fb4c2d

// Defines for the Guid class and other platform dependent stuff.
#ifdef _WIN32
  #ifdef _MSC_VER
    #pragma warning (disable: 4250) // Class inherits by dominance.
    #pragma warning (disable: 4512) // assignment operator could not be generated

    #if _MSC_VER < 1900
      // Before VS 2015 code like "while (true)" will create a (useless) warning in level 4.
      #pragma warning (disable: 4127) // conditional expression is constant
    #endif
  #endif

  #define GUID_WINDOWS

  #ifdef _WIN64
    typedef __int64 ssize_t;
  #else
    typedef __int32 ssize_t;
  #endif

  #ifdef ANTLR4CPP_EXPORTS
    #define ANTLR4CPP_PUBLIC __declspec(dllexport)
  #else
    #ifdef ANTLR4CPP_STATIC
      #define ANTLR4CPP_PUBLIC
    #else
      #define ANTLR4CPP_PUBLIC __declspec(dllimport)
    #endif
  #endif

#elif defined(__APPLE__)
  #define GUID_CFUUID
  #if __GNUC__ >= 4
    #define ANTLR4CPP_PUBLIC __attribute__ ((visibility ("default")))
  #else
    #define ANTLR4CPP_PUBLIC
  #endif
#else
  #define GUID_LIBUUID
  #if __GNUC__ >= 6
    #define ANTLR4CPP_PUBLIC __attribute__ ((visibility ("default")))
  #else
    #define ANTLR4CPP_PUBLIC
  #endif
#endif

#include "support/Guid.h"
#include "support/Declarations.h"

// We have to undefine this symbol as ANTLR will use this name for own members and even
// generated functions. Because EOF is a global macro we cannot use e.g. a namespace scope to disambiguate.
#ifdef EOF
#undef EOF
#endif

#define INVALID_INDEX std::numeric_limits<size_t>::max()
template<class T> using Ref = std::shared_ptr<T>;<|MERGE_RESOLUTION|>--- conflicted
+++ resolved
@@ -24,6 +24,7 @@
 #include <memory>
 #include <mutex>
 #include <set>
+#include <shared_mutex>
 #include <sstream>
 #include <stack>
 #include <string>
@@ -35,18 +36,6 @@
 #include <unordered_set>
 #include <utility>
 #include <vector>
-<<<<<<< HEAD
-#include <mutex>
-#include <exception>
-#include <bitset>
-#include <condition_variable>
-#include <shared_mutex>
-
-#ifndef USE_UTF8_INSTEAD_OF_CODECVT
-  #include <codecvt>
-#endif
-=======
->>>>>>> 43fb4c2d
 
 // Defines for the Guid class and other platform dependent stuff.
 #ifdef _WIN32
