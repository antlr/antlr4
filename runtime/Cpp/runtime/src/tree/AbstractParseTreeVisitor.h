﻿/* Copyright (c) 2012-2017 The ANTLR Project. All rights reserved.
 * Use of this file is governed by the BSD 3-clause license that
 * can be found in the LICENSE.txt file in the project root.
 */

#pragma once

#include "tree/ParseTree.h"
#include "tree/ParseTreeVisitor.h"

namespace antlr4 {
namespace tree {

  class ANTLR4CPP_PUBLIC AbstractParseTreeVisitor : public ParseTreeVisitor {
  public:
    /// The default implementation calls <seealso cref="ParseTree#accept"/> on the
    /// specified tree.
    virtual std::any visit(ParseTree *tree) override {
      return tree->accept(this);
    }

    /**
     * <p>The default implementation initializes the aggregate result to
     * {@link #defaultResult defaultResult()}. Before visiting each child, it
     * calls {@link #shouldVisitNextChild shouldVisitNextChild}; if the result
     * is {@code false} no more children are visited and the current aggregate
     * result is returned. After visiting a child, the aggregate result is
     * updated by calling {@link #aggregateResult aggregateResult} with the
     * previous aggregate result and the result of visiting the child.</p>
     *
     * <p>The default implementation is not safe for use in visitors that modify
     * the tree structure. Visitors that modify the tree should override this
     * method to behave properly in respect to the specific algorithm in use.</p>
     */
    virtual std::any visitChildren(ParseTree *node) override {
      std::any result = defaultResult();
      size_t n = node->children.size();
      for (size_t i = 0; i < n; i++) {
        if (!shouldVisitNextChild(node, result)) {
          break;
        }

<<<<<<< HEAD
        antlrcpp::Any childResult = node->children[i]->accept(this);
=======
        std::any childResult = node->children[i]->accept(this);
>>>>>>> 667631bb
        result = aggregateResult(std::move(result), std::move(childResult));
      }

      return result;
    }

    /// The default implementation returns the result of
    /// <seealso cref="#defaultResult defaultResult"/>.
    virtual std::any visitTerminal(TerminalNode * /*node*/) override {
      return defaultResult();
    }

    /// The default implementation returns the result of
    /// <seealso cref="#defaultResult defaultResult"/>.
    virtual std::any visitErrorNode(ErrorNode * /*node*/) override {
      return defaultResult();
    }

  protected:
    /// <summary>
    /// Gets the default value returned by visitor methods. This value is
    /// returned by the default implementations of
    /// <seealso cref="#visitTerminal visitTerminal"/>, <seealso cref="#visitErrorNode visitErrorNode"/>.
    /// The default implementation of <seealso cref="#visitChildren visitChildren"/>
    /// initializes its aggregate result to this value.
    /// <p/>
    /// The base implementation returns {@code std::any()}.
    /// </summary>
    /// <returns> The default value returned by visitor methods. </returns>
    virtual std::any defaultResult() {
      return std::any();
    }

    /// <summary>
    /// Aggregates the results of visiting multiple children of a node. After
    /// either all children are visited or <seealso cref="#shouldVisitNextChild"/> returns
    /// {@code false}, the aggregate value is returned as the result of
    /// <seealso cref="#visitChildren"/>.
    /// <p/>
    /// The default implementation returns {@code nextResult}, meaning
    /// <seealso cref="#visitChildren"/> will return the result of the last child visited
    /// (or return the initial value if the node has no children).
    /// </summary>
    /// <param name="aggregate"> The previous aggregate value. In the default
    /// implementation, the aggregate value is initialized to
    /// <seealso cref="#defaultResult"/>, which is passed as the {@code aggregate} argument
    /// to this method after the first child node is visited. </param>
    /// <param name="nextResult"> The result of the immediately preceeding call to visit
    /// a child node.
    /// </param>
    /// <returns> The updated aggregate result. </returns>
<<<<<<< HEAD
    virtual antlrcpp::Any aggregateResult(antlrcpp::Any /*aggregate*/, antlrcpp::Any nextResult) {
      return std::move(nextResult);
=======
    virtual std::any aggregateResult(std::any /*aggregate*/, std::any nextResult) {
      return nextResult;
>>>>>>> 667631bb
    }

    /// <summary>
    /// This method is called after visiting each child in
    /// <seealso cref="#visitChildren"/>. This method is first called before the first
    /// child is visited; at that point {@code currentResult} will be the initial
    /// value (in the default implementation, the initial value is returned by a
    /// call to <seealso cref="#defaultResult"/>. This method is not called after the last
    /// child is visited.
    /// <p/>
    /// The default implementation always returns {@code true}, indicating that
    /// {@code visitChildren} should only return after all children are visited.
    /// One reason to override this method is to provide a "short circuit"
    /// evaluation option for situations where the result of visiting a single
    /// child has the potential to determine the result of the visit operation as
    /// a whole.
    /// </summary>
    /// <param name="node"> The <seealso cref="ParseTree"/> whose children are currently being
    /// visited. </param>
    /// <param name="currentResult"> The current aggregate result of the children visited
    /// to the current point.
    /// </param>
    /// <returns> {@code true} to continue visiting children. Otherwise return
    /// {@code false} to stop visiting children and immediately return the
    /// current aggregate result from <seealso cref="#visitChildren"/>. </returns>
    virtual bool shouldVisitNextChild(ParseTree * /*node*/, const std::any &/*currentResult*/) {
      return true;
    }

  };

} // namespace tree
} // namespace antlr4<|MERGE_RESOLUTION|>--- conflicted
+++ resolved
@@ -40,11 +40,7 @@
           break;
         }
 
-<<<<<<< HEAD
-        antlrcpp::Any childResult = node->children[i]->accept(this);
-=======
         std::any childResult = node->children[i]->accept(this);
->>>>>>> 667631bb
         result = aggregateResult(std::move(result), std::move(childResult));
       }
 
@@ -96,13 +92,8 @@
     /// a child node.
     /// </param>
     /// <returns> The updated aggregate result. </returns>
-<<<<<<< HEAD
-    virtual antlrcpp::Any aggregateResult(antlrcpp::Any /*aggregate*/, antlrcpp::Any nextResult) {
-      return std::move(nextResult);
-=======
     virtual std::any aggregateResult(std::any /*aggregate*/, std::any nextResult) {
       return nextResult;
->>>>>>> 667631bb
     }
 
     /// <summary>
