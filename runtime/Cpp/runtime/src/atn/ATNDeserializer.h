﻿/* Copyright (c) 2012-2017 The ANTLR Project. All rights reserved.
 * Use of this file is governed by the BSD 3-clause license that
 * can be found in the LICENSE.txt file in the project root.
 */

#pragma once

#include "atn/LexerAction.h"
#include "atn/ATNDeserializationOptions.h"

namespace antlr4 {
namespace atn {

<<<<<<< HEAD
  class ANTLR4CPP_PUBLIC ATNDeserializer {
  public:
    static constexpr size_t SERIALIZED_VERSION = 3;
=======
class ANTLR4CPP_PUBLIC ATNDeserializer {
public:
#if __cplusplus >= 201703L
  static constexpr size_t SERIALIZED_VERSION = 3;
#else
  enum : size_t {
    SERIALIZED_VERSION = 3,
  };
#endif
>>>>>>> 14938591

  /// This is the current serialized UUID.
  // ml: defined as function to avoid the “static initialization order fiasco”.
  static antlrcpp::Guid SERIALIZED_UUID();

  ATNDeserializer();

  explicit ATNDeserializer(const ATNDeserializationOptions& dso);

  virtual ~ATNDeserializer();

  static antlrcpp::Guid toUUID(const unsigned short *data, size_t offset);

  virtual ATN deserialize(const std::vector<uint16_t> &input);
  virtual void verifyATN(const ATN &atn);

  static void checkCondition(bool condition);
  static void checkCondition(bool condition, const std::string &message);

  static Transition *edgeFactory(const ATN &atn, size_t type, size_t src, size_t trg, size_t arg1, size_t arg2,
                                  size_t arg3, const std::vector<misc::IntervalSet> &sets);

  static ATNState *stateFactory(size_t type, size_t ruleIndex);

protected:
  /// Determines if a particular serialized representation of an ATN supports
  /// a particular feature, identified by the <seealso cref="UUID"/> used for serializing
  /// the ATN at the time the feature was first introduced.
  ///
  /// <param name="feature"> The <seealso cref="UUID"/> marking the first time the feature was
  /// supported in the serialized ATN. </param>
  /// <param name="actualUuid"> The <seealso cref="UUID"/> of the actual serialized ATN which is
  /// currently being deserialized. </param>
  /// <returns> {@code true} if the {@code actualUuid} value represents a
  /// serialized ATN at or after the feature identified by {@code feature} was
  /// introduced; otherwise, {@code false}. </returns>
  virtual bool isFeatureSupported(const antlrcpp::Guid &feature, const antlrcpp::Guid &actualUuid);
  void markPrecedenceDecisions(const ATN &atn) const;
  Ref<LexerAction> lexerActionFactory(LexerActionType type, int data1, int data2) const;

private:
  /// This is the earliest supported serialized UUID.
  static antlrcpp::Guid BASE_SERIALIZED_UUID();

  /// This UUID indicates an extension of <seealso cref="BASE_SERIALIZED_UUID"/> for the
  /// addition of precedence predicates.
  static antlrcpp::Guid ADDED_PRECEDENCE_TRANSITIONS();

  /**
   * This UUID indicates an extension of ADDED_PRECEDENCE_TRANSITIONS
   * for the addition of lexer actions encoded as a sequence of
   * LexerAction instances.
   */
  static antlrcpp::Guid ADDED_LEXER_ACTIONS();

  /**
   * This UUID indicates the serialized ATN contains two sets of
   * IntervalSets, where the second set's values are encoded as
   * 32-bit integers to support the full Unicode SMP range up to U+10FFFF.
   */
  static antlrcpp::Guid ADDED_UNICODE_SMP();

  /// This list contains all of the currently supported UUIDs, ordered by when
  /// the feature first appeared in this branch.
  static const std::vector<antlrcpp::Guid>& SUPPORTED_UUIDS();

  const ATNDeserializationOptions _deserializationOptions;
};

} // namespace atn
} // namespace antlr4<|MERGE_RESOLUTION|>--- conflicted
+++ resolved
@@ -11,21 +11,9 @@
 namespace antlr4 {
 namespace atn {
 
-<<<<<<< HEAD
-  class ANTLR4CPP_PUBLIC ATNDeserializer {
-  public:
-    static constexpr size_t SERIALIZED_VERSION = 3;
-=======
 class ANTLR4CPP_PUBLIC ATNDeserializer {
 public:
-#if __cplusplus >= 201703L
   static constexpr size_t SERIALIZED_VERSION = 3;
-#else
-  enum : size_t {
-    SERIALIZED_VERSION = 3,
-  };
-#endif
->>>>>>> 14938591
 
   /// This is the current serialized UUID.
   // ml: defined as function to avoid the “static initialization order fiasco”.
