--- conflicted
+++ resolved
@@ -1,11 +1,7 @@
 {
   "name": "antlr4",
-<<<<<<< HEAD
   "version": "4.10",
-=======
-  "version": "4.9.3",
   "type": "module",
->>>>>>> d26cb63e
   "description": "JavaScript runtime for ANTLR4",
   "main": "src/antlr4/index.js",
   "repository": "antlr/antlr4.git",
