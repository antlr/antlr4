--- conflicted
+++ resolved
@@ -1,7 +1,6 @@
 {
-<<<<<<< HEAD
     "name": "antlr4",
-    "version": "4.13.0",
+    "version": "4.13.1",
     "type": "module",
     "description": "JavaScript runtime for ANTLR4",
     "browser": "dist/antlr4.web.js",
@@ -70,70 +69,5 @@
             "@babel/preset-env"
         ],
         "targets": "defaults"
-=======
-  "name": "antlr4",
-  "version": "4.13.1",
-  "type": "module",
-  "description": "JavaScript runtime for ANTLR4",
-  "browser": "dist/antlr4.web.js",
-  "main": "dist/antlr4.node.mjs",
-  "types": "src/antlr4/index.d.ts",
-  "repository": "antlr/antlr4.git",
-  "keywords": [
-    "lexer",
-    "parser",
-    "antlr",
-    "antlr4",
-    "grammar"
-  ],
-  "license": "BSD-3-Clause",
-  "bugs": {
-    "url": "https://github.com/antlr/antlr4/issues"
-  },
-  "homepage": "https://github.com/antlr/antlr4",
-  "devDependencies": {
-    "@babel/core": "^7.19.1",
-    "@babel/eslint-parser": "^7.19.1",
-    "@babel/preset-env": "^7.19.4",
-    "@types/node": "^18.7.23",
-    "babel-loader": "^8.2.5",
-    "c8": "^7.12.0",
-    "compression-webpack-plugin": "^10.0.0",
-    "eslint": "^8.23.1",
-    "eslint-webpack-plugin": "^3.2.0",
-    "glob-parent": "^6.0.2",
-    "jasmine": "^4.0.2",
-    "jasmine-spec-reporter": "^7.0.0",
-    "minimist": "^1.2.6",
-    "source-map-support": "^0.5.21",
-    "terser-webpack-plugin": "^5.3.6",
-    "typescript": "^4.8.3",
-    "webpack": "^5.76.0",
-    "webpack-cli": "^4.10.0"
-  },
-  "scripts": {
-    "build": "webpack",
-    "test": "jasmine",
-    "coverage": "c8 jasmine",
-    "lint": "eslint src/antlr4/"
-  },
-  "engines": {
-    "node": ">=16"
-  },
-  "exports": {
-    ".": {
-      "node": {
-        "types": "./src/antlr4/index.d.ts",
-        "import": "./dist/antlr4.node.mjs",
-        "require": "./dist/antlr4.node.cjs",
-        "default": "./dist/antlr4.node.mjs"
-      },
-      "browser": {
-        "types": "./src/antlr4/index.d.ts",
-        "import": "./dist/antlr4.web.mjs",
-        "require": "./dist/antlr4.web.cjs",
-        "default": "./dist/antlr4.web.mjs"
-      }
->>>>>>> 65dfe0d2
     }
 }