--- conflicted
+++ resolved
@@ -61,24 +61,15 @@
       "require": "./dist/antlr4.node.cjs",
       "default": "./dist/antlr4.node.mjs",
       "node": {
-<<<<<<< HEAD
-        "types": "./src/antlr4/index.d.cts",
-=======
->>>>>>> 88a0c7ab
         "import": "./dist/antlr4.node.mjs",
         "require": "./dist/antlr4.node.cjs",
         "default": "./dist/antlr4.node.mjs"
       },
       "browser": {
-<<<<<<< HEAD
-        "types": "./src/antlr4/index.d.cts",
-=======
->>>>>>> 88a0c7ab
         "import": "./dist/antlr4.web.mjs",
         "require": "./dist/antlr4.web.cjs",
         "default": "./dist/antlr4.web.mjs"
-      },
-      "types": "./src/antlr4/index.d.ts"
+      }
     }
   }
 }