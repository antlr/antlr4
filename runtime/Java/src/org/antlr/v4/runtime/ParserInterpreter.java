/*
 * [The "BSD license"]
 * Copyright (c) 2013 Terence Parr
 * Copyright (c) 2013 Sam Harwell
 * All rights reserved.
 *
 * Redistribution and use in source and binary forms, with or without
 * modification, are permitted provided that the following conditions
 * are met:
 *
 * 1. Redistributions of source code must retain the above copyright
 *    notice, this list of conditions and the following disclaimer.
 * 2. Redistributions in binary form must reproduce the above copyright
 *    notice, this list of conditions and the following disclaimer in the
 *    documentation and/or other materials provided with the distribution.
 * 3. The name of the author may not be used to endorse or promote products
 *    derived from this software without specific prior written permission.
 *
 * THIS SOFTWARE IS PROVIDED BY THE AUTHOR ``AS IS'' AND ANY EXPRESS OR
 * IMPLIED WARRANTIES, INCLUDING, BUT NOT LIMITED TO, THE IMPLIED WARRANTIES
 * OF MERCHANTABILITY AND FITNESS FOR A PARTICULAR PURPOSE ARE DISCLAIMED.
 * IN NO EVENT SHALL THE AUTHOR BE LIABLE FOR ANY DIRECT, INDIRECT,
 * INCIDENTAL, SPECIAL, EXEMPLARY, OR CONSEQUENTIAL DAMAGES (INCLUDING, BUT
 * NOT LIMITED TO, PROCUREMENT OF SUBSTITUTE GOODS OR SERVICES; LOSS OF USE,
 * DATA, OR PROFITS; OR BUSINESS INTERRUPTION) HOWEVER CAUSED AND ON ANY
 * THEORY OF LIABILITY, WHETHER IN CONTRACT, STRICT LIABILITY, OR TORT
 * (INCLUDING NEGLIGENCE OR OTHERWISE) ARISING IN ANY WAY OUT OF THE USE OF
 * THIS SOFTWARE, EVEN IF ADVISED OF THE POSSIBILITY OF SUCH DAMAGE.
 */

package org.antlr.v4.runtime;

import org.antlr.v4.runtime.atn.ATN;
import org.antlr.v4.runtime.atn.ATNState;
import org.antlr.v4.runtime.atn.ActionTransition;
import org.antlr.v4.runtime.atn.AtomTransition;
import org.antlr.v4.runtime.atn.DecisionState;
import org.antlr.v4.runtime.atn.LoopEndState;
import org.antlr.v4.runtime.atn.ParserATNSimulator;
import org.antlr.v4.runtime.atn.PrecedencePredicateTransition;
import org.antlr.v4.runtime.atn.PredicateTransition;
import org.antlr.v4.runtime.atn.RuleStartState;
import org.antlr.v4.runtime.atn.RuleTransition;
import org.antlr.v4.runtime.atn.StarLoopEntryState;
import org.antlr.v4.runtime.atn.Transition;
<<<<<<< HEAD
import org.antlr.v4.runtime.misc.Tuple;
import org.antlr.v4.runtime.misc.Tuple2;
=======
import org.antlr.v4.runtime.dfa.DFA;
import org.antlr.v4.runtime.misc.NotNull;
import org.antlr.v4.runtime.misc.Pair;
>>>>>>> d5066026

import java.util.ArrayDeque;
import java.util.BitSet;
import java.util.Collection;
import java.util.Deque;

/** A parser simulator that mimics what ANTLR's generated
 *  parser code does. A ParserATNSimulator is used to make
 *  predictions via adaptivePredict but this class moves a pointer through the
 *  ATN to simulate parsing. ParserATNSimulator just
 *  makes us efficient rather than having to backtrack, for example.
 *
 *  This properly creates parse trees even for left recursive rules.
 *
 *  We rely on the left recursive rule invocation and special predicate
 *  transitions to make left recursive rules work.
 *
 *  See TestParserInterpreter for examples.
 */
public class ParserInterpreter extends Parser {
	protected final String grammarFileName;
	protected final ATN atn;
	protected final BitSet pushRecursionContextStates;

<<<<<<< HEAD
=======
	protected final DFA[] decisionToDFA; // not shared like it is for generated parsers
	protected final PredictionContextCache sharedContextCache =
		new PredictionContextCache();

	@Deprecated
>>>>>>> d5066026
	protected final String[] tokenNames;
	protected final String[] ruleNames;
	@NotNull
	private final Vocabulary vocabulary;

	protected final Deque<Tuple2<ParserRuleContext, Integer>> _parentContextStack = new ArrayDeque<Tuple2<ParserRuleContext, Integer>>();

	/**
	 * @deprecated Use {@link #ParserInterpreter(String, Vocabulary, Collection, ATN, TokenStream)} instead.
	 */
	@Deprecated
	public ParserInterpreter(String grammarFileName, Collection<String> tokenNames,
							 Collection<String> ruleNames, ATN atn, TokenStream input) {
		this(grammarFileName, VocabularyImpl.fromTokenNames(tokenNames.toArray(new String[tokenNames.size()])), ruleNames, atn, input);
	}

	public ParserInterpreter(String grammarFileName, @NotNull Vocabulary vocabulary,
							 Collection<String> ruleNames, ATN atn, TokenStream input)
	{
		super(input);
		this.grammarFileName = grammarFileName;
		this.atn = atn;
		this.tokenNames = new String[atn.maxTokenType];
		for (int i = 0; i < tokenNames.length; i++) {
			tokenNames[i] = vocabulary.getDisplayName(i);
		}

		this.ruleNames = ruleNames.toArray(new String[ruleNames.size()]);
<<<<<<< HEAD
=======
		this.vocabulary = vocabulary;
		this.decisionToDFA = new DFA[atn.getNumberOfDecisions()];
		for (int i = 0; i < decisionToDFA.length; i++) {
			decisionToDFA[i] = new DFA(atn.getDecisionState(i), i);
		}
>>>>>>> d5066026

		// identify the ATN states where pushNewRecursionContext must be called
		this.pushRecursionContextStates = new BitSet(atn.states.size());
		for (ATNState state : atn.states) {
			if (!(state instanceof StarLoopEntryState)) {
				continue;
			}

			if (((StarLoopEntryState)state).precedenceRuleDecision) {
				this.pushRecursionContextStates.set(state.stateNumber);
			}
		}

		// get atn simulator that knows how to do predictions
		setInterpreter(new ParserATNSimulator(this, atn));
	}

	@Override
	public ATN getATN() {
		return atn;
	}

	@Override
	@Deprecated
	public String[] getTokenNames() {
		return tokenNames;
	}

	@Override
	public Vocabulary getVocabulary() {
		return vocabulary;
	}

	@Override
	public String[] getRuleNames() {
		return ruleNames;
	}

	@Override
	public String getGrammarFileName() {
		return grammarFileName;
	}

	/** Begin parsing at startRuleIndex */
	public ParserRuleContext parse(int startRuleIndex) {
		RuleStartState startRuleStartState = atn.ruleToStartState[startRuleIndex];

		InterpreterRuleContext rootContext = new InterpreterRuleContext(null, ATNState.INVALID_STATE_NUMBER, startRuleIndex);
		if (startRuleStartState.isPrecedenceRule) {
			enterRecursionRule(rootContext, startRuleStartState.stateNumber, startRuleIndex, 0);
		}
		else {
			enterRule(rootContext, startRuleStartState.stateNumber, startRuleIndex);
		}

		while ( true ) {
			ATNState p = getATNState();
			switch ( p.getStateType() ) {
			case ATNState.RULE_STOP :
				// pop; return from rule
				if ( _ctx.isEmpty() ) {
					if (startRuleStartState.isPrecedenceRule) {
						ParserRuleContext result = _ctx;
						Tuple2<ParserRuleContext, Integer> parentContext = _parentContextStack.pop();
						unrollRecursionContexts(parentContext.getItem1());
						return result;
					}
					else {
						exitRule();
						return rootContext;
					}
				}

				visitRuleStopState(p);
				break;

			default :
				try {
					visitState(p);
				}
				catch (RecognitionException e) {
					setState(atn.ruleToStopState[p.ruleIndex].stateNumber);
					getContext().exception = e;
					getErrorHandler().reportError(this, e);
					getErrorHandler().recover(this, e);
				}

				break;
			}
		}
	}

	@Override
	public void enterRecursionRule(ParserRuleContext localctx, int state, int ruleIndex, int precedence) {
		_parentContextStack.push(Tuple.create(_ctx, localctx.invokingState));
		super.enterRecursionRule(localctx, state, ruleIndex, precedence);
	}

	protected ATNState getATNState() {
		return atn.states.get(getState());
	}

	protected void visitState(ATNState p) {
		int edge;
		if (p.getNumberOfTransitions() > 1) {
			getErrorHandler().sync(this);
			edge = getInterpreter().adaptivePredict(_input, ((DecisionState)p).decision, _ctx);
		}
		else {
			edge = 1;
		}

		Transition transition = p.transition(edge - 1);
		switch (transition.getSerializationType()) {
		case Transition.EPSILON:
			if (pushRecursionContextStates.get(p.stateNumber) && !(transition.target instanceof LoopEndState)) {
				InterpreterRuleContext ctx = new InterpreterRuleContext(_parentContextStack.peek().getItem1(), _parentContextStack.peek().getItem2(), _ctx.getRuleIndex());
				pushNewRecursionContext(ctx, atn.ruleToStartState[p.ruleIndex].stateNumber, _ctx.getRuleIndex());
			}
			break;

		case Transition.ATOM:
			match(((AtomTransition)transition).label);
			break;

		case Transition.RANGE:
		case Transition.SET:
		case Transition.NOT_SET:
			if (!transition.matches(_input.LA(1), Token.MIN_USER_TOKEN_TYPE, 65535)) {
				_errHandler.recoverInline(this);
			}
			matchWildcard();
			break;

		case Transition.WILDCARD:
			matchWildcard();
			break;

		case Transition.RULE:
			RuleStartState ruleStartState = (RuleStartState)transition.target;
			int ruleIndex = ruleStartState.ruleIndex;
			InterpreterRuleContext ctx = new InterpreterRuleContext(_ctx, p.stateNumber, ruleIndex);
			if (ruleStartState.isPrecedenceRule) {
				enterRecursionRule(ctx, ruleStartState.stateNumber, ruleIndex, ((RuleTransition)transition).precedence);
			}
			else {
				enterRule(ctx, transition.target.stateNumber, ruleIndex);
			}
			break;

		case Transition.PREDICATE:
			PredicateTransition predicateTransition = (PredicateTransition)transition;
			if (!sempred(_ctx, predicateTransition.ruleIndex, predicateTransition.predIndex)) {
				throw new FailedPredicateException(this);
			}

			break;

		case Transition.ACTION:
			ActionTransition actionTransition = (ActionTransition)transition;
			action(_ctx, actionTransition.ruleIndex, actionTransition.actionIndex);
			break;

		case Transition.PRECEDENCE:
			if (!precpred(_ctx, ((PrecedencePredicateTransition)transition).precedence)) {
				throw new FailedPredicateException(this, String.format("precpred(_ctx, %d)", ((PrecedencePredicateTransition)transition).precedence));
			}
			break;

		default:
			throw new UnsupportedOperationException("Unrecognized ATN transition type.");
		}

		setState(transition.target.stateNumber);
	}

	protected void visitRuleStopState(ATNState p) {
		RuleStartState ruleStartState = atn.ruleToStartState[p.ruleIndex];
		if (ruleStartState.isPrecedenceRule) {
			Tuple2<ParserRuleContext, Integer> parentContext = _parentContextStack.pop();
			unrollRecursionContexts(parentContext.getItem1());
			setState(parentContext.getItem2());
		}
		else {
			exitRule();
		}

		RuleTransition ruleTransition = (RuleTransition)atn.states.get(getState()).transition(0);
		setState(ruleTransition.followState.stateNumber);
	}
}<|MERGE_RESOLUTION|>--- conflicted
+++ resolved
@@ -43,14 +43,9 @@
 import org.antlr.v4.runtime.atn.RuleTransition;
 import org.antlr.v4.runtime.atn.StarLoopEntryState;
 import org.antlr.v4.runtime.atn.Transition;
-<<<<<<< HEAD
+import org.antlr.v4.runtime.misc.NotNull;
 import org.antlr.v4.runtime.misc.Tuple;
 import org.antlr.v4.runtime.misc.Tuple2;
-=======
-import org.antlr.v4.runtime.dfa.DFA;
-import org.antlr.v4.runtime.misc.NotNull;
-import org.antlr.v4.runtime.misc.Pair;
->>>>>>> d5066026
 
 import java.util.ArrayDeque;
 import java.util.BitSet;
@@ -75,14 +70,7 @@
 	protected final ATN atn;
 	protected final BitSet pushRecursionContextStates;
 
-<<<<<<< HEAD
-=======
-	protected final DFA[] decisionToDFA; // not shared like it is for generated parsers
-	protected final PredictionContextCache sharedContextCache =
-		new PredictionContextCache();
-
 	@Deprecated
->>>>>>> d5066026
 	protected final String[] tokenNames;
 	protected final String[] ruleNames;
 	@NotNull
@@ -111,14 +99,7 @@
 		}
 
 		this.ruleNames = ruleNames.toArray(new String[ruleNames.size()]);
-<<<<<<< HEAD
-=======
 		this.vocabulary = vocabulary;
-		this.decisionToDFA = new DFA[atn.getNumberOfDecisions()];
-		for (int i = 0; i < decisionToDFA.length; i++) {
-			decisionToDFA[i] = new DFA(atn.getDecisionState(i), i);
-		}
->>>>>>> d5066026
 
 		// identify the ATN states where pushNewRecursionContext must be called
 		this.pushRecursionContextStates = new BitSet(atn.states.size());
