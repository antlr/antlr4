/*
 * Copyright (c) 2012-2016 The ANTLR Project. All rights reserved.
 * Use of this file is governed by the BSD 3-clause license that
 * can be found in the LICENSE.txt file in the project root.
 */
package org.antlr.v4.runtime;

import org.antlr.v4.runtime.misc.Interval;
import org.antlr.v4.runtime.tree.ErrorNode;
import org.antlr.v4.runtime.tree.ErrorNodeImpl;
import org.antlr.v4.runtime.tree.ParseTree;
import org.antlr.v4.runtime.tree.ParseTreeListener;
import org.antlr.v4.runtime.tree.TerminalNode;
import org.antlr.v4.runtime.tree.TerminalNodeImpl;

import java.util.ArrayList;
import java.util.Collections;
import java.util.List;

/** A rule invocation record for parsing.
 *
 *  Contains all of the information about the current rule not stored in the
 *  RuleContext. It handles parse tree children list, Any ATN state
 *  tracing, and the default values available for rule invocations:
 *  start, stop, rule index, current alt number.
 *
 *  Subclasses made for each rule and grammar track the parameters,
 *  return values, locals, and labels specific to that rule. These
 *  are the objects that are returned from rules.
 *
 *  Note text is not an actual field of a rule return value; it is computed
 *  from start and stop using the input stream's toString() method.  I
 *  could add a ctor to this so that we can pass in and store the input
 *  stream, but I'm not sure we want to do that.  It would seem to be undefined
 *  to get the .text property anyway if the rule matches tokens from multiple
 *  input streams.
 *
 *  I do not use getters for fields of objects that are used simply to
 *  group values such as this aggregate.  The getters/setters are there to
 *  satisfy the superclass interface.
 */
public class ParserRuleContext extends RuleContext {
	/** If we are debugging or building a parse tree for a visitor,
	 *  we need to track all of the tokens and rule invocations associated
	 *  with this rule's context. This is empty for parsing w/o tree constr.
	 *  operation because we don't the need to track the details about
	 *  how we parse this rule.
	 */
	public List<ParseTree> children;

	/** For debugging/tracing purposes, we want to track all of the nodes in
	 *  the ATN traversed by the parser for a particular rule.
	 *  This list indicates the sequence of ATN nodes used to match
	 *  the elements of the children list. This list does not include
	 *  ATN nodes and other rules used to match rule invocations. It
	 *  traces the rule invocation node itself but nothing inside that
	 *  other rule's ATN submachine.
	 *
	 *  There is NOT a one-to-one correspondence between the children and
	 *  states list. There are typically many nodes in the ATN traversed
	 *  for each element in the children list. For example, for a rule
	 *  invocation there is the invoking state and the following state.
	 *
	 *  The parser setState() method updates field s and adds it to this list
	 *  if we are debugging/tracing.
	 *
	 *  This does not trace states visited during prediction.
	 */
//	public List<Integer> states;

	public Token start, stop;

	/**
	 * The exception that forced this rule to return. If the rule successfully
	 * completed, this is {@code null}.
	 */
	public RecognitionException exception;

	public ParserRuleContext() { }

	/** COPY a ctx (I'm deliberately not using copy constructor) to avoid
	 *  confusion with creating node with parent. Does not copy children
	 *  (except error leaves).
	 *
	 *  This is used in the generated parser code to flip a generic XContext
	 *  node for rule X to a YContext for alt label Y. In that sense, it is
	 *  not really a generic copy function.
	 *
	 *  If we do an error sync() at start of a rule, we might add error nodes
	 *  to the generic XContext so this function must copy those nodes to
	 *  the YContext as well else they are lost!
	 */
	public void copyFrom(ParserRuleContext ctx) {
		this.parent = ctx.parent;
		this.invokingState = ctx.invokingState;

		this.start = ctx.start;
		this.stop = ctx.stop;

		// copy any error nodes to alt label node
		if ( ctx.children!=null ) {
			this.children = new ArrayList<>();
			// reset parent pointer for any error nodes
			for (ParseTree child : ctx.children) {
				if ( child instanceof ErrorNode ) {
<<<<<<< HEAD
					this.children.add(child);
					// there is no setParent() in ErrorNode so we have to guess
					if ( child instanceof ErrorNodeImpl ) {
						((ErrorNodeImpl) child).parent = this;
					}
					else if ( child instanceof TerminalNodeImpl ) { // might extend this for errors too
						((TerminalNodeImpl)child).parent = this;
					}
=======
					addChild((ErrorNode)child);
>>>>>>> f594c6f7
				}
			}
		}
	}

	public ParserRuleContext(ParserRuleContext parent, int invokingStateNumber) {
		super(parent, invokingStateNumber);
	}

	// Double dispatch methods for listeners

	public void enterRule(ParseTreeListener listener) { }
	public void exitRule(ParseTreeListener listener) { }

	/** Add a parse tree node to this as a child.  Works for
	 *  internal and leaf nodes. Does not set parent link;
	 *  other add methods must do that. Other addChild methods
	 *  call this.
	 *
	 *  We cannot set the parent pointer of the incoming node
	 *  because the existing interfaces do not have a setParent()
	 *  method and I don't want to break backward compatibility for this.
	 *
	 *  @since 4.6.1
	 */
	public <T extends ParseTree> T addAnyChild(T t) {
		if ( children==null ) children = new ArrayList<>();
		children.add(t);
		return t;
	}

	public RuleContext addChild(RuleContext ruleInvocation) {
		return addAnyChild(ruleInvocation);
	}

	/** Add a token leaf node child and force its parent to be this node. */
	public TerminalNode addChild(TerminalNode t) {
		t.setParent(this);
		return addAnyChild(t);
	}

	/** Add an error node child and force its parent to be this node.
	 *
	 * @since 4.6.1
	 */
	public ErrorNode addErrorNode(ErrorNode errorNode) {
		errorNode.setParent(this);
		return addAnyChild(errorNode);
	}

	/** Add a child to this node based upon matchedToken. It
	 *  creates a TerminalNodeImpl rather than using
	 *  {@link Parser#createTerminalNode(ParserRuleContext, Token)}. I'm leaving this
     *  in for compatibility but the parser doesn't use this anymore.
	 */
	@Deprecated
	public TerminalNode addChild(Token matchedToken) {
		TerminalNodeImpl t = new TerminalNodeImpl(matchedToken);
		addAnyChild(t);
		t.setParent(this);
		return t;
	}

	/** Add a child to this node based upon badToken.  It
	 *  creates a ErrorNodeImpl rather than using
	 *  {@link Parser#createErrorNode(ParserRuleContext, Token)}. I'm leaving this
	 *  in for compatibility but the parser doesn't use this anymore.
	 */
	@Deprecated
	public ErrorNode addErrorNode(Token badToken) {
		ErrorNodeImpl t = new ErrorNodeImpl(badToken);
		addAnyChild(t);
		t.setParent(this);
		return t;
	}

//	public void trace(int s) {
//		if ( states==null ) states = new ArrayList<Integer>();
//		states.add(s);
//	}

	/** Used by enterOuterAlt to toss out a RuleContext previously added as
	 *  we entered a rule. If we have # label, we will need to remove
	 *  generic ruleContext object.
	 */
	public void removeLastChild() {
		if ( children!=null ) {
			children.remove(children.size()-1);
		}
	}

	@Override
	/** Override to make type more specific */
	public ParserRuleContext getParent() {
		return (ParserRuleContext)super.getParent();
	}

	@Override
	public ParseTree getChild(int i) {
		return children!=null && i>=0 && i<children.size() ? children.get(i) : null;
	}

	public <T extends ParseTree> T getChild(Class<? extends T> ctxType, int i) {
		if ( children==null || i < 0 || i >= children.size() ) {
			return null;
		}

		int j = -1; // what element have we found with ctxType?
		for (ParseTree o : children) {
			if ( ctxType.isInstance(o) ) {
				j++;
				if ( j == i ) {
					return ctxType.cast(o);
				}
			}
		}
		return null;
	}

	public TerminalNode getToken(int ttype, int i) {
		if ( children==null || i < 0 || i >= children.size() ) {
			return null;
		}

		int j = -1; // what token with ttype have we found?
		for (ParseTree o : children) {
			if ( o instanceof TerminalNode ) {
				TerminalNode tnode = (TerminalNode)o;
				Token symbol = tnode.getSymbol();
				if ( symbol.getType()==ttype ) {
					j++;
					if ( j == i ) {
						return tnode;
					}
				}
			}
		}

		return null;
	}

	public List<TerminalNode> getTokens(int ttype) {
		if ( children==null ) {
			return Collections.emptyList();
		}

		List<TerminalNode> tokens = null;
		for (ParseTree o : children) {
			if ( o instanceof TerminalNode ) {
				TerminalNode tnode = (TerminalNode)o;
				Token symbol = tnode.getSymbol();
				if ( symbol.getType()==ttype ) {
					if ( tokens==null ) {
						tokens = new ArrayList<TerminalNode>();
					}
					tokens.add(tnode);
				}
			}
		}

		if ( tokens==null ) {
			return Collections.emptyList();
		}

		return tokens;
	}

	public <T extends ParserRuleContext> T getRuleContext(Class<? extends T> ctxType, int i) {
		return getChild(ctxType, i);
	}

	public <T extends ParserRuleContext> List<T> getRuleContexts(Class<? extends T> ctxType) {
		if ( children==null ) {
			return Collections.emptyList();
		}

		List<T> contexts = null;
		for (ParseTree o : children) {
			if ( ctxType.isInstance(o) ) {
				if ( contexts==null ) {
					contexts = new ArrayList<T>();
				}

				contexts.add(ctxType.cast(o));
			}
		}

		if ( contexts==null ) {
			return Collections.emptyList();
		}

		return contexts;
	}

	@Override
	public int getChildCount() { return children!=null ? children.size() : 0; }

	@Override
	public Interval getSourceInterval() {
		if ( start == null ) {
			return Interval.INVALID;
		}
		if ( stop==null || stop.getTokenIndex()<start.getTokenIndex() ) {
			return Interval.of(start.getTokenIndex(), start.getTokenIndex()-1); // empty
		}
		return Interval.of(start.getTokenIndex(), stop.getTokenIndex());
	}

	/**
	 * Get the initial token in this context.
	 * Note that the range from start to stop is inclusive, so for rules that do not consume anything
	 * (for example, zero length or error productions) this token may exceed stop.
	 */
	public Token getStart() { return start; }
	/**
	 * Get the final token in this context.
	 * Note that the range from start to stop is inclusive, so for rules that do not consume anything
	 * (for example, zero length or error productions) this token may precede start.
	 */
	public Token getStop() { return stop; }

	/** Used for rule context info debugging during parse-time, not so much for ATN debugging */
	public String toInfoString(Parser recognizer) {
		List<String> rules = recognizer.getRuleInvocationStack(this);
		Collections.reverse(rules);
		return "ParserRuleContext"+rules+"{" +
			"start=" + start +
			", stop=" + stop +
			'}';
	}
}
<|MERGE_RESOLUTION|>--- conflicted
+++ resolved
@@ -103,18 +103,7 @@
 			// reset parent pointer for any error nodes
 			for (ParseTree child : ctx.children) {
 				if ( child instanceof ErrorNode ) {
-<<<<<<< HEAD
-					this.children.add(child);
-					// there is no setParent() in ErrorNode so we have to guess
-					if ( child instanceof ErrorNodeImpl ) {
-						((ErrorNodeImpl) child).parent = this;
-					}
-					else if ( child instanceof TerminalNodeImpl ) { // might extend this for errors too
-						((TerminalNodeImpl)child).parent = this;
-					}
-=======
 					addChild((ErrorNode)child);
->>>>>>> f594c6f7
 				}
 			}
 		}
