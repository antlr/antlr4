/*
 [The "BSD license"]
  Copyright (c) 2011 Terence Parr
  All rights reserved.

  Redistribution and use in source and binary forms, with or without
  modification, are permitted provided that the following conditions
  are met:

  1. Redistributions of source code must retain the above copyright
     notice, this list of conditions and the following disclaimer.
  2. Redistributions in binary form must reproduce the above copyright
     notice, this list of conditions and the following disclaimer in the
     documentation and/or other materials provided with the distribution.
  3. The name of the author may not be used to endorse or promote products
     derived from this software without specific prior written permission.

  THIS SOFTWARE IS PROVIDED BY THE AUTHOR ``AS IS'' AND ANY EXPRESS OR
  IMPLIED WARRANTIES, INCLUDING, BUT NOT LIMITED TO, THE IMPLIED WARRANTIES
  OF MERCHANTABILITY AND FITNESS FOR A PARTICULAR PURPOSE ARE DISCLAIMED.
  IN NO EVENT SHALL THE AUTHOR BE LIABLE FOR ANY DIRECT, INDIRECT,
  INCIDENTAL, SPECIAL, EXEMPLARY, OR CONSEQUENTIAL DAMAGES (INCLUDING, BUT
  NOT LIMITED TO, PROCUREMENT OF SUBSTITUTE GOODS OR SERVICES; LOSS OF USE,
  DATA, OR PROFITS; OR BUSINESS INTERRUPTION) HOWEVER CAUSED AND ON ANY
  THEORY OF LIABILITY, WHETHER IN CONTRACT, STRICT LIABILITY, OR TORT
  (INCLUDING NEGLIGENCE OR OTHERWISE) ARISING IN ANY WAY OUT OF THE USE OF
  THIS SOFTWARE, EVEN IF ADVISED OF THE POSSIBILITY OF SUCH DAMAGE.
 */

package org.antlr.v4.runtime;

import org.antlr.v4.runtime.atn.*;
import org.antlr.v4.runtime.misc.IntervalSet;
import org.antlr.v4.runtime.misc.NotNull;

/** This is the default error handling mechanism for ANTLR parsers
 *  and tree parsers.
 */
public class DefaultErrorStrategy<Symbol extends Token> implements ANTLRErrorStrategy<Symbol> {
	/** This is true after we see an error and before having successfully
	 *  matched a token. Prevents generation of more than one error message
	 *  per error.
	 */
	protected boolean errorRecoveryMode = false;

	/** The index into the input stream where the last error occurred.
	 * 	This is used to prevent infinite loops where an error is found
	 *  but no token is consumed during recovery...another error is found,
	 *  ad naseum.  This is a failsafe mechanism to guarantee that at least
	 *  one token/tree node is consumed for two errors.
	 */
	protected int lastErrorIndex = -1;

	protected IntervalSet lastErrorStates;

	@Override
	public void beginErrorCondition(Parser<? extends Symbol> recognizer) {
		errorRecoveryMode = true;
	}

	@Override
	public boolean inErrorRecoveryMode(Parser<? extends Symbol> recognizer) {
		return errorRecoveryMode;
	}

	@Override
	public void endErrorCondition(Parser<? extends Symbol> recognizer) {
		errorRecoveryMode = false;
		lastErrorStates = null;
		lastErrorIndex = -1;
	}

	@Override
	public void reportError(Parser<? extends Symbol> recognizer,
							RecognitionException e)
		throws RecognitionException
	{
		// if we've already reported an error and have not matched a token
		// yet successfully, don't report any errors.
		if (errorRecoveryMode) {
//			System.err.print("[SPURIOUS] ");
			return; // don't count spurious errors
		}
		recognizer._syntaxErrors++;
		beginErrorCondition(recognizer);
		if ( e instanceof NoViableAltException ) {
			reportNoViableAlternative(recognizer, (NoViableAltException) e);
		}
		else if ( e instanceof InputMismatchException ) {
			reportInputMismatch(recognizer, (InputMismatchException)e);
		}
		else if ( e instanceof FailedPredicateException ) {
			reportFailedPredicate(recognizer, (FailedPredicateException)e);
		}
		else {
			System.err.println("unknown recognition error type: "+e.getClass().getName());
			notifyErrorListeners(recognizer, e.getMessage(), e);
		}
	}

	protected <T extends Symbol> void notifyErrorListeners(Parser<T> recognizer, String message, RecognitionException e) {
		if ( recognizer!=null ) {
			recognizer.notifyErrorListeners(e.getOffendingToken(recognizer), message, e);
		}
	}

	/** Recover from NoViableAlt errors. Also there could be a mismatched
	 *  token that the match() routine could not recover from.
	 */
	@Override
	public void recover(Parser<? extends Symbol> recognizer, RecognitionException e) {
//		System.out.println("recover in "+recognizer.getRuleInvocationStack()+
//						   " index="+recognizer.getInputStream().index()+
//						   ", lastErrorIndex="+
//						   lastErrorIndex+
//						   ", states="+lastErrorStates);
		if ( lastErrorIndex==recognizer.getInputStream().index() &&
		lastErrorStates.contains(recognizer._ctx.s) ) {
			// uh oh, another error at same token index and previously-visited
			// state in ATN; must be a case where LT(1) is in the recovery
			// token set so nothing got consumed. Consume a single token
			// at least to prevent an infinite loop; this is a failsafe.
//			System.err.println("seen error condition before index="+
//							   lastErrorIndex+", states="+lastErrorStates);
//			System.err.println("FAILSAFE consumes "+recognizer.getTokenNames()[recognizer.getInputStream().LA(1)]);
			recognizer.consume();
		}
		lastErrorIndex = recognizer.getInputStream().index();
		if ( lastErrorStates==null ) lastErrorStates = new IntervalSet();
		lastErrorStates.add(recognizer._ctx.s);
		IntervalSet followSet = getErrorRecoverySet(recognizer);
		consumeUntil(recognizer, followSet);
	}

	/** Make sure that the current lookahead symbol is consistent with
	 *  what were expecting at this point in the ATN.
	 *
	 *  At the start of a sub rule upon error, sync() performs single
	 *  token deletion, if possible. If it can't do that, it bails
	 *  on the current rule and uses the default error recovery,
	 *  which consumes until the resynchronization set of the current rule.
	 *
	 *  If the sub rule is optional, ()? or ()* or optional alternative,
	 *  then the expected set includes what follows the subrule.
	 *
	 *  During loop iteration, it consumes until it sees a token that can
	 *  start a sub rule or what follows loop. Yes, that is pretty aggressive.
	 *  We opt to stay in the loop as long as possible.
 	 */
	@Override
	public void sync(Parser<? extends Symbol> recognizer) {
		ATNState s = recognizer.getInterpreter().atn.states.get(recognizer._ctx.s);
//		System.err.println("sync @ "+s.stateNumber+"="+s.getClass().getSimpleName());
		// If already recovering, don't try to sync
        if ( errorRecoveryMode ) return;

        SymbolStream<? extends Symbol> tokens = recognizer.getInputStream();
        int la = tokens.LA(1);

        // try cheaper subset first; might get lucky. seems to shave a wee bit off
        if ( recognizer.getATN().nextTokens(s).contains(la) || la==Token.EOF ) return;

		// Return but don't end recovery. only do that upon valid token match
		if (recognizer.isExpectedToken(la)) {
			return;
		}

		if ( s instanceof PlusBlockStartState ||
			 s instanceof StarLoopEntryState ||
			 s instanceof BlockStartState )
		{
			// report error and recover if possible
			if ( singleTokenDeletion(recognizer)!=null ) return;
			throw new InputMismatchException(recognizer);
		}
		if ( s instanceof PlusLoopbackState ||
			 s instanceof StarLoopbackState )
		{
//			System.err.println("at loop back: "+s.getClass().getSimpleName());
			reportUnwantedToken(recognizer);
			IntervalSet expecting = recognizer.getExpectedTokens();
			IntervalSet whatFollowsLoopIterationOrRule =
				expecting.or(getErrorRecoverySet(recognizer));
			consumeUntil(recognizer, whatFollowsLoopIterationOrRule);
		}
		// do nothing if we can't identify the exact kind of ATN state
	}

	public void reportNoViableAlternative(Parser<? extends Symbol> recognizer,
										  NoViableAltException e)
	throws RecognitionException
	{
		SymbolStream<? extends Symbol> tokens = recognizer.getInputStream();
		String input;
		if (tokens instanceof TokenStream<?>) {
			if ( e.startToken.getType()==Token.EOF ) input = "<EOF>";
			else input = ((TokenStream<?>)tokens).toString(e.getStartToken(recognizer), e.getOffendingToken(recognizer));
		}
		else {
			input = "<unknown input>";
		}
		String msg = "no viable alternative at input "+escapeWSAndQuote(input);
		notifyErrorListeners(recognizer, msg, e);
	}

	public void reportInputMismatch(Parser<? extends Symbol> recognizer,
									InputMismatchException e)
		throws RecognitionException
	{
		String msg = "mismatched input "+getTokenErrorDisplay(e.getOffendingToken(recognizer))+
		" expecting "+e.getExpectedTokens().toString(recognizer.getTokenNames());
		notifyErrorListeners(recognizer, msg, e);
	}

	public void reportFailedPredicate(Parser<? extends Symbol> recognizer,
									  FailedPredicateException e)
		throws RecognitionException
	{
		String ruleName = recognizer.getRuleNames()[recognizer._ctx.getRuleIndex()];
		String msg = "rule "+ruleName+" "+e.msg;
		notifyErrorListeners(recognizer, msg, e);
	}

	public <T extends Symbol> void reportUnwantedToken(Parser<T> recognizer) {
		if (errorRecoveryMode) return;
		recognizer._syntaxErrors++;
		beginErrorCondition(recognizer);

		T t = recognizer.getCurrentToken();
		String tokenName = getTokenErrorDisplay(t);
		IntervalSet expecting = getExpectedTokens(recognizer);
		String msg = "extraneous input "+tokenName+" expecting "+
			expecting.toString(recognizer.getTokenNames());
		recognizer.notifyErrorListeners(t, msg, null);
	}

	public <T extends Symbol> void reportMissingToken(Parser<T> recognizer) {
		if (errorRecoveryMode) return;
		recognizer._syntaxErrors++;
		beginErrorCondition(recognizer);

		T t = recognizer.getCurrentToken();
		IntervalSet expecting = getExpectedTokens(recognizer);
		String msg = "missing "+expecting.toString(recognizer.getTokenNames())+
			" at "+getTokenErrorDisplay(t);

		recognizer.notifyErrorListeners(t, msg, null);
	}

	/** Attempt to recover from a single missing or extra token.
	 *
	 *  EXTRA TOKEN
	 *
	 *  LA(1) is not what we are looking for.  If LA(2) has the right token,
	 *  however, then assume LA(1) is some extra spurious token.  Delete it
	 *  and LA(2) as if we were doing a normal match(), which advances the
	 *  input.
	 *
	 *  MISSING TOKEN
	 *
	 *  If current token is consistent with what could come after
	 *  ttype then it is ok to "insert" the missing token, else throw
	 *  exception For example, Input "i=(3;" is clearly missing the
	 *  ')'.  When the parser returns from the nested call to expr, it
	 *  will have call chain:
	 *
	 *    stat -> expr -> atom
	 *
	 *  and it will be trying to match the ')' at this point in the
	 *  derivation:
	 *
	 *       => ID '=' '(' INT ')' ('+' atom)* ';'
	 *                          ^
	 *  match() will see that ';' doesn't match ')' and report a
	 *  mismatched token error.  To recover, it sees that LA(1)==';'
	 *  is in the set of tokens that can follow the ')' token
	 *  reference in rule atom.  It can assume that you forgot the ')'.
	 */
	@Override
	public <T extends Symbol> T recoverInline(Parser<T> recognizer)
		throws RecognitionException
	{
		// SINGLE TOKEN DELETION
		T matchedSymbol = singleTokenDeletion(recognizer);
		if ( matchedSymbol!=null ) {
			// we have deleted the extra token.
			// now, move past ttype token as if all were ok
			recognizer.consume();
			return matchedSymbol;
		}

		// SINGLE TOKEN INSERTION
		if ( singleTokenInsertion(recognizer) ) {
			return getMissingSymbol(recognizer);
		}

		// even that didn't work; must throw the exception
		throw new InputMismatchException(recognizer);
	}

	// if next token is what we are looking for then "delete" this token
	public boolean singleTokenInsertion(Parser<? extends Symbol> recognizer) {
		int currentSymbolType = recognizer.getInputStream().LA(1);
		// if current token is consistent with what could come after current
		// ATN state, then we know we're missing a token; error recovery
		// is free to conjure up and insert the missing token
		ATNState currentState = recognizer.getInterpreter().atn.states.get(recognizer._ctx.s);
		ATNState next = currentState.transition(0).target;
		IntervalSet expectingAtLL2 = recognizer.getInterpreter().atn.nextTokens(next, PredictionContext.fromRuleContext(recognizer._ctx));
//		System.out.println("LT(2) set="+expectingAtLL2.toString(recognizer.getTokenNames()));
		if ( expectingAtLL2.contains(currentSymbolType) ) {
			reportMissingToken(recognizer);
			return true;
		}
		return false;
	}

	public <T extends Symbol> T singleTokenDeletion(Parser<T> recognizer) {
		int nextTokenType = recognizer.getInputStream().LA(2);
		IntervalSet expecting = getExpectedTokens(recognizer);
		if ( expecting.contains(nextTokenType) ) {
			reportUnwantedToken(recognizer);
			/*
			System.err.println("recoverFromMismatchedToken deleting "+
							   ((TokenStream)recognizer.getInputStream()).LT(1)+
							   " since "+((TokenStream)recognizer.getInputStream()).LT(2)+
							   " is what we want");
			*/
			recognizer.consume(); // simply delete extra token
			// we want to return the token we're actually matching
			T matchedSymbol = recognizer.getCurrentToken();
			endErrorCondition(recognizer);  // we know current token is correct
			return matchedSymbol;
		}
		return null;
	}

	/** Conjure up a missing token during error recovery.
	 *
	 *  The recognizer attempts to recover from single missing
	 *  symbols. But, actions might refer to that missing symbol.
	 *  For example, x=ID {f($x);}. The action clearly assumes
	 *  that there has been an identifier matched previously and that
	 *  $x points at that token. If that token is missing, but
	 *  the next token in the stream is what we want we assume that
	 *  this token is missing and we keep going. Because we
	 *  have to return some token to replace the missing token,
	 *  we have to conjure one up. This method gives the user control
	 *  over the tokens returned for missing tokens. Mostly,
	 *  you will want to create something special for identifier
	 *  tokens. For literals such as '{' and ',', the default
	 *  action in the parser or tree parser works. It simply creates
	 *  a CommonToken of the appropriate type. The text will be the token.
	 *  If you change what tokens must be created by the lexer,
	 *  override this method to create the appropriate tokens.
	 */
	protected <T extends Symbol> T getMissingSymbol(Parser<T> recognizer) {
		Symbol currentSymbol = recognizer.getCurrentToken();
		IntervalSet expecting = getExpectedTokens(recognizer);
		int expectedTokenType = expecting.getMinElement(); // get any element
		String tokenText;
		if ( expectedTokenType== Token.EOF ) tokenText = "<missing EOF>";
		else tokenText = "<missing "+recognizer.getTokenNames()[expectedTokenType]+">";
		Symbol current = currentSymbol;
		if ( current.getType() == Token.EOF ) {
			current = recognizer.getInputStream().LT(-1);
		}

		return constructToken(recognizer.getTokenStream().getTokenSource(), expectedTokenType, tokenText, current);
	}

	protected <T extends Symbol> T constructToken(TokenSource<T> tokenSource, int expectedTokenType, String tokenText, Symbol current) {
		TokenFactory<? extends T> factory = tokenSource.getTokenFactory();
		return
			factory.create(tokenSource, expectedTokenType, tokenText,
							Symbol.DEFAULT_CHANNEL,
							-1, -1,
							current.getLine(), current.getCharPositionInLine());
	}

	public IntervalSet getExpectedTokens(Parser<? extends Symbol> recognizer) {
		return recognizer.getExpectedTokens();
	}

	/** How should a token be displayed in an error message? The default
	 *  is to display just the text, but during development you might
	 *  want to have a lot of information spit out.  Override in that case
	 *  to use t.toString() (which, for CommonToken, dumps everything about
	 *  the token). This is better than forcing you to override a method in
	 *  your token objects because you don't have to go modify your lexer
	 *  so that it creates a new Java type.
	 */
	public String getTokenErrorDisplay(Symbol t) {
		if ( t==null ) return "<no token>";
		String s = getSymbolText(t);
		if ( s==null ) {
			if ( getSymbolType(t)==Token.EOF ) {
				s = "<EOF>";
			}
			else {
				s = "<"+getSymbolType(t)+">";
			}
		}
		return escapeWSAndQuote(s);
	}

	protected String getSymbolText(@NotNull Symbol symbol) {
		return symbol.getText();
	}

	protected int getSymbolType(@NotNull Symbol symbol) {
		return symbol.getType();
	}

	protected String escapeWSAndQuote(String s) {
//		if ( s==null ) return s;
		s = s.replaceAll("\n","\\\\n");
		s = s.replaceAll("\r","\\\\r");
		s = s.replaceAll("\t","\\\\t");
		return "'"+s+"'";
	}

	/*  Compute the error recovery set for the current rule.  During
	 *  rule invocation, the parser pushes the set of tokens that can
	 *  follow that rule reference on the stack; this amounts to
	 *  computing FIRST of what follows the rule reference in the
	 *  enclosing rule. See LinearApproximator.FIRST().
	 *  This local follow set only includes tokens
	 *  from within the rule; i.e., the FIRST computation done by
	 *  ANTLR stops at the end of a rule.
	 *
	 *  EXAMPLE
	 *
	 *  When you find a "no viable alt exception", the input is not
	 *  consistent with any of the alternatives for rule r.  The best
	 *  thing to do is to consume tokens until you see something that
	 *  can legally follow a call to r *or* any rule that called r.
	 *  You don't want the exact set of viable next tokens because the
	 *  input might just be missing a token--you might consume the
	 *  rest of the input looking for one of the missing tokens.
	 *
	 *  Consider grammar:
	 *
	 *  a : '[' b ']'
	 *    | '(' b ')'
	 *    ;
	 *  b : c '^' INT ;
	 *  c : ID
	 *    | INT
	 *    ;
	 *
	 *  At each rule invocation, the set of tokens that could follow
	 *  that rule is pushed on a stack.  Here are the various
	 *  context-sensitive follow sets:
	 *
	 *  FOLLOW(b1_in_a) = FIRST(']') = ']'
	 *  FOLLOW(b2_in_a) = FIRST(')') = ')'
	 *  FOLLOW(c_in_b) = FIRST('^') = '^'
	 *
	 *  Upon erroneous input "[]", the call chain is
	 *
	 *  a -> b -> c
	 *
	 *  and, hence, the follow context stack is:
	 *
	 *  depth     follow set       start of rule execution
	 *    0         <EOF>                    a (from main())
	 *    1          ']'                     b
	 *    2          '^'                     c
	 *
	 *  Notice that ')' is not included, because b would have to have
	 *  been called from a different context in rule a for ')' to be
	 *  included.
	 *
	 *  For error recovery, we cannot consider FOLLOW(c)
	 *  (context-sensitive or otherwise).  We need the combined set of
	 *  all context-sensitive FOLLOW sets--the set of all tokens that
	 *  could follow any reference in the call chain.  We need to
	 *  resync to one of those tokens.  Note that FOLLOW(c)='^' and if
	 *  we resync'd to that token, we'd consume until EOF.  We need to
	 *  sync to context-sensitive FOLLOWs for a, b, and c: {']','^'}.
	 *  In this case, for input "[]", LA(1) is ']' and in the set, so we would
	 *  not consume anything. After printing an error, rule c would
	 *  return normally.  Rule b would not find the required '^' though.
	 *  At this point, it gets a mismatched token error and throws an
	 *  exception (since LA(1) is not in the viable following token
	 *  set).  The rule exception handler tries to recover, but finds
	 *  the same recovery set and doesn't consume anything.  Rule b
	 *  exits normally returning to rule a.  Now it finds the ']' (and
	 *  with the successful match exits errorRecovery mode).
	 *
	 *  So, you can see that the parser walks up the call chain looking
	 *  for the token that was a member of the recovery set.
	 *
	 *  Errors are not generated in errorRecovery mode.
	 *
	 *  ANTLR's error recovery mechanism is based upon original ideas:
	 *
	 *  "Algorithms + Data Structures = Programs" by Niklaus Wirth
	 *
	 *  and
	 *
	 *  "A note on error recovery in recursive descent parsers":
	 *  http://portal.acm.org/citation.cfm?id=947902.947905
	 *
	 *  Later, Josef Grosch had some good ideas:
	 *
	 *  "Efficient and Comfortable Error Recovery in Recursive Descent
	 *  Parsers":
	 *  ftp://www.cocolab.com/products/cocktail/doca4.ps/ell.ps.zip
	 *
	 *  Like Grosch I implement context-sensitive FOLLOW sets that are combined
	 *  at run-time upon error to avoid overhead during parsing.
	 */
	protected IntervalSet getErrorRecoverySet(Parser<? extends Symbol> recognizer) {
		ATN atn = recognizer.getInterpreter().atn;
		RuleContext<?> ctx = recognizer._ctx;
		IntervalSet recoverSet = new IntervalSet();
		while ( ctx!=null && ctx.invokingState>=0 ) {
			// compute what follows who invoked us
			ATNState invokingState = atn.states.get(ctx.invokingState);
			RuleTransition rt = (RuleTransition)invokingState.transition(0);
			IntervalSet follow = atn.nextTokens(rt.followState);
			recoverSet.addAll(follow);
			ctx = ctx.parent;
		}
        recoverSet.remove(Symbol.EPSILON);
//		System.out.println("recover set "+recoverSet.toString(recognizer.getTokenNames()));
		return recoverSet;
	}

	/** Consume tokens until one matches the given token set */
	public void consumeUntil(Parser<? extends Symbol> recognizer, IntervalSet set) {
//		System.err.println("consumeUntil("+set.toString(recognizer.getTokenNames())+")");
		int ttype = recognizer.getInputStream().LA(1);
		while (ttype != Token.EOF && !set.contains(ttype) ) {
            //System.out.println("consume during recover LA(1)="+getTokenNames()[input.LA(1)]);
//			recognizer.getInputStream().consume();
            recognizer.consume();
            ttype = recognizer.getInputStream().LA(1);
        }
    }
<<<<<<< HEAD

    @Override
    public void reportAmbiguity(@NotNull Parser<? extends Symbol> recognizer,
								DFA dfa, int startIndex, int stopIndex, @NotNull IntervalSet ambigAlts,
								@NotNull ATNConfigSet configs)
    {
    }

	@Override
	public <T extends Symbol> void reportAttemptingFullContext(@NotNull Parser<T> recognizer,
											@NotNull DFA dfa,
											int startIndex, int stopIndex,
											@NotNull SimulatorState<T> initialState)
	{
	}

	@Override
    public <T extends Symbol> void reportContextSensitivity(@NotNull Parser<T> recognizer, @NotNull DFA dfa,
                                         int startIndex, int stopIndex, @NotNull SimulatorState<T> acceptState)
    {
    }
=======
>>>>>>> ec5a7b8f
}<|MERGE_RESOLUTION|>--- conflicted
+++ resolved
@@ -540,28 +540,4 @@
             ttype = recognizer.getInputStream().LA(1);
         }
     }
-<<<<<<< HEAD
-
-    @Override
-    public void reportAmbiguity(@NotNull Parser<? extends Symbol> recognizer,
-								DFA dfa, int startIndex, int stopIndex, @NotNull IntervalSet ambigAlts,
-								@NotNull ATNConfigSet configs)
-    {
-    }
-
-	@Override
-	public <T extends Symbol> void reportAttemptingFullContext(@NotNull Parser<T> recognizer,
-											@NotNull DFA dfa,
-											int startIndex, int stopIndex,
-											@NotNull SimulatorState<T> initialState)
-	{
-	}
-
-	@Override
-    public <T extends Symbol> void reportContextSensitivity(@NotNull Parser<T> recognizer, @NotNull DFA dfa,
-                                         int startIndex, int stopIndex, @NotNull SimulatorState<T> acceptState)
-    {
-    }
-=======
->>>>>>> ec5a7b8f
 }