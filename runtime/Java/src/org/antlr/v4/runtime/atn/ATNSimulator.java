--- conflicted
+++ resolved
@@ -50,11 +50,7 @@
 		new HashMap<PredictionContext, PredictionContext>();
 
 	static {
-<<<<<<< HEAD
-		ERROR = new DFAState(new ATNConfigSet(), 0, 0);
-=======
-		ERROR = new DFAState(new ATNConfigSet(false));
->>>>>>> 2b6e2110
+		ERROR = new DFAState(new ATNConfigSet(false), 0, 0);
 		ERROR.stateNumber = Integer.MAX_VALUE;
 	}
 
