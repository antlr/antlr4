--- conflicted
+++ resolved
@@ -52,15 +52,8 @@
 	public static final int MIN_DFA_EDGE = 0;
 	public static final int MAX_DFA_EDGE = 127; // forces unicode to stay in ATN
 
-<<<<<<< HEAD
 	public boolean optimize_tail_calls = true;
 
-	private boolean trace = false;
-	private OutputStream traceStream = null;
-	private boolean traceFailed = false;
-
-=======
->>>>>>> 2ce42f46
 	/** When we hit an accept state in either the DFA or the ATN, we
 	 *  have to notify the character stream to start buffering characters
 	 *  via mark() and record the current state. The current sim state
@@ -145,12 +138,7 @@
 				return execATN(input, s0);
 			}
 		}
-<<<<<<< HEAD
         finally {
-			traceEndMatch();
-=======
-		finally {
->>>>>>> 2ce42f46
 			input.release(mark);
 		}
 	}
@@ -695,247 +683,4 @@
 		//if ( atn.g!=null ) return atn.g.getTokenDisplayName(t);
 		return "'"+(char)t+"'";
 	}
-<<<<<<< HEAD
-
-	/*
-	 * Trace helpers (API and file format are work in progress)
-	 */
-
-	public void traceEndMatch() {
-		if (trace) {
-			traceSlow(LexerOpCode.EndMatch);
-		}
-	}
-
-	public void traceMatchATN() {
-		if (trace) {
-			traceSlow(LexerOpCode.MatchATN);
-		}
-	}
-
-	public void traceMatchDFA() {
-		if (trace) {
-			traceSlow(LexerOpCode.MatchDFA);
-		}
-	}
-
-	public void traceLookahead1() {
-		if (trace) {
-			traceSlow(LexerOpCode.Lookahead1);
-		}
-	}
-
-	public void traceFailOverToATN() {
-		if (trace) {
-			traceSlow(LexerOpCode.FailOverToATN);
-		}
-	}
-
-	public void tracePredict(int prediction) {
-		if (trace) {
-			traceIntSlow(LexerOpCode.Predict, prediction);
-		}
-	}
-
-	public void traceAcceptState(int prediction) {
-		if (trace) {
-			traceIntSlow(LexerOpCode.AcceptState, prediction);
-		}
-	}
-
-	public void traceSeek(int index) {
-		if (trace) {
-			traceIntSlow(LexerOpCode.Seek, index);
-		}
-	}
-
-	public final void traceBeginMatch(CharStream input, int mode) {
-		if (trace) {
-			traceBeginMatchSlow(input, mode);
-		}
-	}
-
-	public final void traceConsume(CharStream input, int c) {
-		if (trace) {
-			traceConsumeSlow(input, c);
-		}
-	}
-
-	public final void tracePushMode(int mode) {
-		if (trace) {
-			traceByteSlow(LexerOpCode.PushMode, (byte)mode);
-		}
-	}
-
-	public final void tracePopMode() {
-		if (trace) {
-			traceSlow(LexerOpCode.PopMode);
-		}
-	}
-
-	public final void traceEmit(Token token) {
-		if (trace) {
-			traceEmitSlow(token);
-		}
-	}
-
-	private void traceSlow(LexerOpCode opcode) {
-		assert traceStream != null;
-		assert opcode.getArgumentSize() == 0;
-
-		if (!traceFailed) {
-			try {
-				traceStream.write(opcode.ordinal());
-			} catch (IOException e) {
-				e.printStackTrace();
-				traceFailed = true;
-			}
-		}
-	}
-
-	private void traceByteSlow(LexerOpCode opcode, byte arg) {
-		assert traceStream != null;
-		assert opcode.getArgumentSize() == 1;
-
-		if (!traceFailed) {
-			try {
-				traceStream.write(opcode.ordinal());
-				traceStream.write(arg);
-			} catch (IOException e) {
-				e.printStackTrace();
-				traceFailed = true;
-			}
-		}
-	}
-
-	private void traceByteIntSlow(LexerOpCode opcode, byte arg1, int arg2) {
-		assert traceStream != null;
-		assert opcode.getArgumentSize() == 5;
-
-		if (!traceFailed) {
-			try {
-				traceStream.write(opcode.ordinal());
-				traceStream.write(arg1);
-				traceIntSlow(arg2);
-			} catch (IOException e) {
-				e.printStackTrace();
-				traceFailed = true;
-			}
-		}
-	}
-
-	private void traceIntSlow(LexerOpCode opcode, int arg) {
-		assert traceStream != null;
-		assert opcode.getArgumentSize() == 4;
-
-		if (!traceFailed) {
-			try {
-				traceStream.write(opcode.ordinal());
-				traceIntSlow(arg);
-			} catch (IOException e) {
-				e.printStackTrace();
-				traceFailed = true;
-			}
-		}
-	}
-
-	private void traceIntIntSlow(LexerOpCode opcode, int arg1, int arg2) {
-		assert traceStream != null;
-		assert opcode.getArgumentSize() == 8;
-
-		if (!traceFailed) {
-			try {
-				traceStream.write(opcode.ordinal());
-				traceIntSlow(arg1);
-				traceIntSlow(arg2);
-			} catch (IOException e) {
-				e.printStackTrace();
-				traceFailed = true;
-			}
-		}
-	}
-
-	private void traceIntIntIntIntSlow(LexerOpCode opcode, int arg1, int arg2, int arg3, int arg4) {
-		assert traceStream != null;
-		assert opcode.getArgumentSize() == 16;
-
-		if (!traceFailed) {
-			try {
-				traceStream.write(opcode.ordinal());
-				traceIntSlow(arg1);
-				traceIntSlow(arg2);
-				traceIntSlow(arg3);
-				traceIntSlow(arg4);
-			} catch (IOException e) {
-				e.printStackTrace();
-				traceFailed = true;
-			}
-		}
-	}
-
-	private void traceIntSlow(int arg) {
-		assert traceStream != null;
-
-		if (!traceFailed) {
-			try {
-				traceStream.write(arg);
-				traceStream.write(arg >> 8);
-				traceStream.write(arg >> 16);
-				traceStream.write(arg >> 24);
-			} catch (IOException e) {
-				e.printStackTrace();
-				traceFailed = true;
-			}
-		}
-	}
-
-	private void traceBeginMatchSlow(CharStream input, int mode) {
-		traceByteIntSlow(LexerOpCode.BeginMatch, (byte)mode, input.index());
-	}
-
-	private void traceConsumeSlow(CharStream input, int c) {
-		assert traceStream != null;
-
-		if (!traceFailed) {
-			traceIntIntSlow(LexerOpCode.Consume, c, input.index());
-		}
-	}
-
-	private void traceEmitSlow(Token token) {
-		assert traceStream != null;
-
-		if (token != null && !traceFailed) {
-			traceIntIntIntIntSlow(LexerOpCode.Emit, token.getStartIndex(), token.getStopIndex(), token.getType(), token.getChannel());
-		}
-	}
-
-	public enum LexerOpCode {
-		BeginMatch(5),
-		EndMatch(0),
-		MatchATN(0),
-		MatchDFA(0),
-		FailOverToATN(0),
-		AcceptState(4),
-		Predict(4),
-
-		Seek(4),
-		Consume(8),
-		Lookahead1(0),
-
-		PushMode(1),
-		PopMode(0),
-		Emit(16);
-
-		private final int argumentSize;
-
-		private LexerOpCode(int argumentSize) {
-			this.argumentSize = argumentSize;
-		}
-
-		public int getArgumentSize() {
-			return argumentSize;
-		}
-	}
-=======
->>>>>>> 2ce42f46
 }