/*
 * [The "BSD license"]
 *  Copyright (c) 2012 Terence Parr
 *  Copyright (c) 2012 Sam Harwell
 *  All rights reserved.
 *
 *  Redistribution and use in source and binary forms, with or without
 *  modification, are permitted provided that the following conditions
 *  are met:
 *
 *  1. Redistributions of source code must retain the above copyright
 *     notice, this list of conditions and the following disclaimer.
 *  2. Redistributions in binary form must reproduce the above copyright
 *     notice, this list of conditions and the following disclaimer in the
 *     documentation and/or other materials provided with the distribution.
 *  3. The name of the author may not be used to endorse or promote products
 *     derived from this software without specific prior written permission.
 *
 *  THIS SOFTWARE IS PROVIDED BY THE AUTHOR ``AS IS'' AND ANY EXPRESS OR
 *  IMPLIED WARRANTIES, INCLUDING, BUT NOT LIMITED TO, THE IMPLIED WARRANTIES
 *  OF MERCHANTABILITY AND FITNESS FOR A PARTICULAR PURPOSE ARE DISCLAIMED.
 *  IN NO EVENT SHALL THE AUTHOR BE LIABLE FOR ANY DIRECT, INDIRECT,
 *  INCIDENTAL, SPECIAL, EXEMPLARY, OR CONSEQUENTIAL DAMAGES (INCLUDING, BUT
 *  NOT LIMITED TO, PROCUREMENT OF SUBSTITUTE GOODS OR SERVICES; LOSS OF USE,
 *  DATA, OR PROFITS; OR BUSINESS INTERRUPTION) HOWEVER CAUSED AND ON ANY
 *  THEORY OF LIABILITY, WHETHER IN CONTRACT, STRICT LIABILITY, OR TORT
 *  (INCLUDING NEGLIGENCE OR OTHERWISE) ARISING IN ANY WAY OUT OF THE USE OF
 *  THIS SOFTWARE, EVEN IF ADVISED OF THE POSSIBILITY OF SUCH DAMAGE.
 */

package org.antlr.v4.runtime.atn;

import org.antlr.v4.runtime.BailErrorStrategy;
import org.antlr.v4.runtime.CommonTokenStream;
import org.antlr.v4.runtime.FailedPredicateException;
import org.antlr.v4.runtime.IntStream;
import org.antlr.v4.runtime.NoViableAltException;
import org.antlr.v4.runtime.Parser;
import org.antlr.v4.runtime.ParserRuleContext;
import org.antlr.v4.runtime.RuleContext;
import org.antlr.v4.runtime.Token;
import org.antlr.v4.runtime.TokenStream;
import org.antlr.v4.runtime.dfa.DFA;
import org.antlr.v4.runtime.dfa.DFAState;
import org.antlr.v4.runtime.misc.IntegerList;
import org.antlr.v4.runtime.misc.Interval;
import org.antlr.v4.runtime.misc.NotNull;
import org.antlr.v4.runtime.misc.Nullable;
import org.antlr.v4.runtime.misc.Tuple;
import org.antlr.v4.runtime.misc.Tuple2;

import java.util.ArrayList;
import java.util.Arrays;
import java.util.BitSet;
import java.util.Collection;
import java.util.Collections;
import java.util.Comparator;
import java.util.HashMap;
import java.util.HashSet;
import java.util.List;
import java.util.Map;
import java.util.Set;
import java.util.concurrent.atomic.AtomicReference;

/**
 * The embodiment of the adaptive LL(*), ALL(*), parsing strategy.
 *
 * <p>
 * The basic complexity of the adaptive strategy makes it harder to understand.
 * We begin with ATN simulation to build paths in a DFA. Subsequent prediction
 * requests go through the DFA first. If they reach a state without an edge for
 * the current symbol, the algorithm fails over to the ATN simulation to
 * complete the DFA path for the current input (until it finds a conflict state
 * or uniquely predicting state).</p>
 *
 * <p>
 * All of that is done without using the outer context because we want to create
 * a DFA that is not dependent upon the rule invocation stack when we do a
 * prediction. One DFA works in all contexts. We avoid using context not
 * necessarily because it's slower, although it can be, but because of the DFA
 * caching problem. The closure routine only considers the rule invocation stack
 * created during prediction beginning in the decision rule. For example, if
 * prediction occurs without invoking another rule's ATN, there are no context
 * stacks in the configurations. When lack of context leads to a conflict, we
 * don't know if it's an ambiguity or a weakness in the strong LL(*) parsing
 * strategy (versus full LL(*)).</p>
 *
 * <p>
 * When SLL yields a configuration set with conflict, we rewind the input and
 * retry the ATN simulation, this time using full outer context without adding
 * to the DFA. Configuration context stacks will be the full invocation stacks
 * from the start rule. If we get a conflict using full context, then we can
 * definitively say we have a true ambiguity for that input sequence. If we
 * don't get a conflict, it implies that the decision is sensitive to the outer
 * context. (It is not context-sensitive in the sense of context-sensitive
 * grammars.)</p>
 *
 * <p>
 * The next time we reach this DFA state with an SLL conflict, through DFA
 * simulation, we will again retry the ATN simulation using full context mode.
 * This is slow because we can't save the results and have to "interpret" the
 * ATN each time we get that input.</p>
 *
 * <p>
 * <strong>CACHING FULL CONTEXT PREDICTIONS</strong></p>
 *
 * <p>
 * We could cache results from full context to predicted alternative easily and
 * that saves a lot of time but doesn't work in presence of predicates. The set
 * of visible predicates from the ATN start state changes depending on the
 * context, because closure can fall off the end of a rule. I tried to cache
 * tuples (stack context, semantic context, predicted alt) but it was slower
 * than interpreting and much more complicated. Also required a huge amount of
 * memory. The goal is not to create the world's fastest parser anyway. I'd like
 * to keep this algorithm simple. By launching multiple threads, we can improve
 * the speed of parsing across a large number of files.</p>
 *
 * <p>
 * There is no strict ordering between the amount of input used by SLL vs LL,
 * which makes it really hard to build a cache for full context. Let's say that
 * we have input A B C that leads to an SLL conflict with full context X. That
 * implies that using X we might only use A B but we could also use A B C D to
 * resolve conflict. Input A B C D could predict alternative 1 in one position
 * in the input and A B C E could predict alternative 2 in another position in
 * input. The conflicting SLL configurations could still be non-unique in the
 * full context prediction, which would lead us to requiring more input than the
 * original A B C.	To make a	prediction cache work, we have to track	the exact
 * input	used during the previous prediction. That amounts to a cache that maps
 * X to a specific DFA for that context.</p>
 *
 * <p>
 * Something should be done for left-recursive expression predictions. They are
 * likely LL(1) + pred eval. Easier to do the whole SLL unless error and retry
 * with full LL thing Sam does.</p>
 *
 * <p>
 * <strong>AVOIDING FULL CONTEXT PREDICTION</strong></p>
 *
 * <p>
 * We avoid doing full context retry when the outer context is empty, we did not
 * dip into the outer context by falling off the end of the decision state rule,
 * or when we force SLL mode.</p>
 *
 * <p>
 * As an example of the not dip into outer context case, consider as super
 * constructor calls versus function calls. One grammar might look like
 * this:</p>
 *
 * <pre>
 * ctorBody
 *   : '{' superCall? stat* '}'
 *   ;
 * </pre>
 *
 * <p>
 * Or, you might see something like</p>
 *
 * <pre>
 * stat
 *   : superCall ';'
 *   | expression ';'
 *   | ...
 *   ;
 * </pre>
 *
 * <p>
 * In both cases I believe that no closure operations will dip into the outer
 * context. In the first case ctorBody in the worst case will stop at the '}'.
 * In the 2nd case it should stop at the ';'. Both cases should stay within the
 * entry rule and not dip into the outer context.</p>
 *
 * <p>
 * <strong>PREDICATES</strong></p>
 *
 * <p>
 * Predicates are always evaluated if present in either SLL or LL both. SLL and
 * LL simulation deals with predicates differently. SLL collects predicates as
 * it performs closure operations like ANTLR v3 did. It delays predicate
 * evaluation until it reaches and accept state. This allows us to cache the SLL
 * ATN simulation whereas, if we had evaluated predicates on-the-fly during
 * closure, the DFA state configuration sets would be different and we couldn't
 * build up a suitable DFA.</p>
 *
 * <p>
 * When building a DFA accept state during ATN simulation, we evaluate any
 * predicates and return the sole semantically valid alternative. If there is
 * more than 1 alternative, we report an ambiguity. If there are 0 alternatives,
 * we throw an exception. Alternatives without predicates act like they have
 * true predicates. The simple way to think about it is to strip away all
 * alternatives with false predicates and choose the minimum alternative that
 * remains.</p>
 *
 * <p>
 * When we start in the DFA and reach an accept state that's predicated, we test
 * those and return the minimum semantically viable alternative. If no
 * alternatives are viable, we throw an exception.</p>
 *
 * <p>
 * During full LL ATN simulation, closure always evaluates predicates and
 * on-the-fly. This is crucial to reducing the configuration set size during
 * closure. It hits a landmine when parsing with the Java grammar, for example,
 * without this on-the-fly evaluation.</p>
 *
 * <p>
 * <strong>SHARING DFA</strong></p>
 *
 * <p>
 * All instances of the same parser share the same decision DFAs through a
 * static field. Each instance gets its own ATN simulator but they share the
 * same {@link ATN#decisionToDFA} field. They also share a
 * {@link PredictionContextCache} object that makes sure that all
 * {@link PredictionContext} objects are shared among the DFA states. This makes
 * a big size difference.</p>
 *
 * <p>
 * <strong>THREAD SAFETY</strong></p>
 *
 * <p>
 * The {@link ParserATNSimulator} locks on the {@link ATN#decisionToDFA} field when
 * it adds a new DFA object to that array. {@link #addDFAEdge}
 * locks on the DFA for the current decision when setting the
 * {@link DFAState#edges} field. {@link #addDFAState} locks on
 * the DFA for the current decision when looking up a DFA state to see if it
 * already exists. We must make sure that all requests to add DFA states that
 * are equivalent result in the same shared DFA object. This is because lots of
 * threads will be trying to update the DFA at once. The
 * {@link #addDFAState} method also locks inside the DFA lock
 * but this time on the shared context cache when it rebuilds the
 * configurations' {@link PredictionContext} objects using cached
 * subgraphs/nodes. No other locking occurs, even during DFA simulation. This is
 * safe as long as we can guarantee that all threads referencing
 * {@code s.edge[t]} get the same physical target {@link DFAState}, or
 * {@code null}. Once into the DFA, the DFA simulation does not reference the
 * {@link DFA#states} map. It follows the {@link DFAState#edges} field to new
 * targets. The DFA simulator will either find {@link DFAState#edges} to be
 * {@code null}, to be non-{@code null} and {@code dfa.edges[t]} null, or
 * {@code dfa.edges[t]} to be non-null. The
 * {@link #addDFAEdge} method could be racing to set the field
 * but in either case the DFA simulator works; if {@code null}, and requests ATN
 * simulation. It could also race trying to get {@code dfa.edges[t]}, but either
 * way it will work because it's not doing a test and set operation.</p>
 *
 * <p>
 * <strong>Starting with SLL then failing to combined SLL/LL (Two-Stage
 * Parsing)</strong></p>
 *
 * <p>
 * Sam pointed out that if SLL does not give a syntax error, then there is no
 * point in doing full LL, which is slower. We only have to try LL if we get a
 * syntax error. For maximum speed, Sam starts the parser set to pure SLL
 * mode with the {@link BailErrorStrategy}:</p>
 *
 * <pre>
 * parser.{@link Parser#getInterpreter() getInterpreter()}.{@link #setPredictionMode setPredictionMode}{@code (}{@link PredictionMode#SLL}{@code )};
 * parser.{@link Parser#setErrorHandler setErrorHandler}(new {@link BailErrorStrategy}());
 * </pre>
 *
 * <p>
 * If it does not get a syntax error, then we're done. If it does get a syntax
 * error, we need to retry with the combined SLL/LL strategy.</p>
 *
 * <p>
 * The reason this works is as follows. If there are no SLL conflicts, then the
 * grammar is SLL (at least for that input set). If there is an SLL conflict,
 * the full LL analysis must yield a set of viable alternatives which is a
 * subset of the alternatives reported by SLL. If the LL set is a singleton,
 * then the grammar is LL but not SLL. If the LL set is the same size as the SLL
 * set, the decision is SLL. If the LL set has size &gt; 1, then that decision
 * is truly ambiguous on the current input. If the LL set is smaller, then the
 * SLL conflict resolution might choose an alternative that the full LL would
 * rule out as a possibility based upon better context information. If that's
 * the case, then the SLL parse will definitely get an error because the full LL
 * analysis says it's not viable. If SLL conflict resolution chooses an
 * alternative within the LL set, them both SLL and LL would choose the same
 * alternative because they both choose the minimum of multiple conflicting
 * alternatives.</p>
 *
 * <p>
 * Let's say we have a set of SLL conflicting alternatives {@code {1, 2, 3}} and
 * a smaller LL set called <em>s</em>. If <em>s</em> is {@code {2, 3}}, then SLL
 * parsing will get an error because SLL will pursue alternative 1. If
 * <em>s</em> is {@code {1, 2}} or {@code {1, 3}} then both SLL and LL will
 * choose the same alternative because alternative one is the minimum of either
 * set. If <em>s</em> is {@code {2}} or {@code {3}} then SLL will get a syntax
 * error. If <em>s</em> is {@code {1}} then SLL will succeed.</p>
 *
 * <p>
 * Of course, if the input is invalid, then we will get an error for sure in
 * both SLL and LL parsing. Erroneous input will therefore require 2 passes over
 * the input.</p>
 */
public class ParserATNSimulator extends ATNSimulator {
	public static final boolean debug = false;
	public static final boolean dfa_debug = false;
	public static final boolean retry_debug = false;

	@NotNull
	private PredictionMode predictionMode = PredictionMode.LL;
	public boolean force_global_context = false;
	public boolean always_try_local_context = true;

	/**
	 * Determines whether the DFA is used for full-context predictions. When
	 * {@code true}, the DFA stores transition information for both full-context
	 * and SLL parsing; otherwise, the DFA only stores SLL transition
	 * information.
	 *
	 * <p>
	 * For some grammars, enabling the full-context DFA can result in a
	 * substantial performance improvement. However, this improvement typically
	 * comes at the expense of memory used for storing the cached DFA states,
	 * configuration sets, and prediction contexts.</p>
	 *
	 * <p>
	 * The default value is {@code false}.</p>
	 */
	public boolean enable_global_context_dfa = false;
	public boolean optimize_unique_closure = true;
	public boolean optimize_ll1 = true;
	public boolean optimize_hidden_conflicted_configs = false;
	public boolean optimize_tail_calls = true;
	public boolean tail_call_preserves_sll = true;
	public boolean treat_sllk1_conflict_as_ambiguity = false;

	@Nullable
	protected final Parser parser;

	/**
	 * When {@code true}, ambiguous alternatives are reported when they are
	 * encountered within {@link #execATN}. When {@code false}, these messages
	 * are suppressed. The default is {@code false}.
	 * <p>
	 * When messages about ambiguous alternatives are not required, setting this
	 * to {@code false} enables additional internal optimizations which may lose
	 * this information.
	 */
	public boolean reportAmbiguities = false;

	/** By default we do full context-sensitive LL(*) parsing not
	 *  Strong LL(*) parsing. If we fail with Strong LL(*) we
	 *  try full LL(*). That means we rewind and use context information
	 *  when closure operations fall off the end of the rule that
	 *  holds the decision were evaluating.
	 */
	protected boolean userWantsCtxSensitive = true;

	/** Testing only! */
	public ParserATNSimulator(@NotNull ATN atn) {
		this(null, atn);
	}

	public ParserATNSimulator(@Nullable Parser parser, @NotNull ATN atn) {
		super(atn);
		this.parser = parser;
	}

	@NotNull
	public final PredictionMode getPredictionMode() {
		return predictionMode;
	}

	public final void setPredictionMode(@NotNull PredictionMode predictionMode) {
		this.predictionMode = predictionMode;
	}

	@Override
	public void reset() {
	}

	public int adaptivePredict(@NotNull TokenStream input, int decision,
							   @Nullable ParserRuleContext outerContext)
	{
		return adaptivePredict(input, decision, outerContext, false);
	}

	public int adaptivePredict(@NotNull TokenStream input,
							   int decision,
							   @Nullable ParserRuleContext outerContext,
							   boolean useContext)
	{
		DFA dfa = atn.decisionToDFA[decision];
		assert dfa != null;
		if (optimize_ll1 && !dfa.isPrecedenceDfa() && !dfa.isEmpty()) {
			int ll_1 = input.LA(1);
			if (ll_1 >= 0 && ll_1 <= Short.MAX_VALUE) {
				int key = (decision << 16) + ll_1;
				Integer alt = atn.LL1Table.get(key);
				if (alt != null) {
					return alt;
				}
			}
		}

		if (force_global_context) {
			useContext = true;
		}
		else if (!always_try_local_context) {
			useContext |= dfa.isContextSensitive();
		}

		userWantsCtxSensitive = useContext || (predictionMode != PredictionMode.SLL && outerContext != null && !atn.decisionToState.get(decision).sll);
		if (outerContext == null) {
			outerContext = ParserRuleContext.emptyContext();
		}

		SimulatorState state = null;
		if (!dfa.isEmpty()) {
			state = getStartState(dfa, input, outerContext, useContext);
		}

		if ( state==null ) {
			if ( outerContext==null ) outerContext = ParserRuleContext.emptyContext();
			if ( debug ) System.out.println("ATN decision "+dfa.decision+
											" exec LA(1)=="+ getLookaheadName(input) +
											", outerContext="+outerContext.toString(parser));

			state = computeStartState(dfa, outerContext, useContext);
		}

		int m = input.mark();
<<<<<<< HEAD
		int index = input.index();
=======
		int index = _startIndex;

		// Now we are certain to have a specific decision's DFA
		// But, do we still need an initial state?
>>>>>>> 52fbc5ed
		try {
			int alt = execDFA(dfa, input, index, state);
			if ( debug ) System.out.println("DFA after predictATN: "+dfa.toString(parser.getTokenNames(), parser.getRuleNames()));
			return alt;
		}
		finally {
			input.seek(index);
			input.release(m);
		}
	}

	protected SimulatorState getStartState(@NotNull DFA dfa,
										@NotNull TokenStream input,
										@NotNull ParserRuleContext outerContext,
										boolean useContext) {

		if (!useContext) {
			if (dfa.isPrecedenceDfa()) {
				// the start state for a precedence DFA depends on the current
				// parser precedence, and is provided by a DFA method.
				DFAState state = dfa.getPrecedenceStartState(parser.getPrecedence(), false);
				if (state == null) {
					return null;
				}

				return new SimulatorState(outerContext, state, false, outerContext);
			}
			else {
				if (dfa.s0.get() == null) {
					return null;
				}

				return new SimulatorState(outerContext, dfa.s0.get(), false, outerContext);
			}
		}

		if (!enable_global_context_dfa) {
			return null;
		}

		ParserRuleContext remainingContext = outerContext;
		assert outerContext != null;
		DFAState s0;
		if (dfa.isPrecedenceDfa()) {
			s0 = dfa.getPrecedenceStartState(parser.getPrecedence(), true);
		}
		else {
			s0 = dfa.s0full.get();
		}

		while (remainingContext != null && s0 != null && s0.isContextSensitive()) {
			remainingContext = skipTailCalls(remainingContext);
			s0 = s0.getContextTarget(getReturnState(remainingContext));
			if (remainingContext.isEmpty()) {
				assert s0 == null || !s0.isContextSensitive();
			}
			else {
				remainingContext = remainingContext.getParent();
			}
		}

		if (s0 == null) {
			return null;
		}

		return new SimulatorState(outerContext, s0, useContext, remainingContext);
	}

	protected int execDFA(@NotNull DFA dfa,
					   @NotNull TokenStream input, int startIndex,
					   @NotNull SimulatorState state)
    {
		ParserRuleContext outerContext = state.outerContext;
		if ( dfa_debug ) System.out.println("DFA decision "+dfa.decision+
											" exec LA(1)=="+ getLookaheadName(input) +
											", outerContext="+outerContext.toString(parser));
		if ( dfa_debug ) System.out.print(dfa.toString(parser.getTokenNames(), parser.getRuleNames()));
		DFAState acceptState = null;
		DFAState s = state.s0;

		int t = input.LA(1);
		ParserRuleContext remainingOuterContext = state.remainingOuterContext;

		while ( true ) {
			if ( dfa_debug ) System.out.println("DFA state "+s.stateNumber+" LA(1)=="+getLookaheadName(input));
			if ( state.useContext ) {
				while ( s.isContextSymbol(t) ) {
					DFAState next = null;
					if (remainingOuterContext != null) {
						remainingOuterContext = skipTailCalls(remainingOuterContext);
						next = s.getContextTarget(getReturnState(remainingOuterContext));
					}

					if ( next == null ) {
						// fail over to ATN
						SimulatorState initialState = new SimulatorState(state.outerContext, s, state.useContext, remainingOuterContext);
						return execATN(dfa, input, startIndex, initialState);
					}

					remainingOuterContext = remainingOuterContext.getParent();
					s = next;
				}
			}
			if ( s.isAcceptState ) {
				if ( s.predicates!=null ) {
					if ( dfa_debug ) System.out.println("accept "+s);
				}
				else {
					if ( dfa_debug ) System.out.println("accept; predict "+s.prediction +" in state "+s.stateNumber);
				}
				acceptState = s;
				// keep going unless we're at EOF or state only has one alt number
				// mentioned in configs; check if something else could match
				// TODO: don't we always stop? only lexer would keep going
				// TODO: v3 dfa don't do this.
				break;
			}

			// t is not updated if one of these states is reached
			assert !s.isAcceptState;

			// if no edge, pop over to ATN interpreter, update DFA and return
			DFAState target = s.getTarget(t);
			if ( target == null ) {
				if ( dfa_debug && t>=0 ) System.out.println("no edge for "+parser.getTokenNames()[t]);
				int alt;
				if ( dfa_debug ) {
					Interval interval = Interval.of(startIndex, parser.getInputStream().index());
					System.out.println("ATN exec upon "+
									   parser.getInputStream().getText(interval) +
									   " at DFA state "+s.stateNumber);
				}

				SimulatorState initialState = new SimulatorState(outerContext, s, state.useContext, remainingOuterContext);
				alt = execATN(dfa, input, startIndex, initialState);
				// this adds edge even if next state is accept for
				// same alt; e.g., s0-A->:s1=>2-B->:s2=>2
				// TODO: This next stuff kills edge, but extra states remain. :(
				if ( s.isAcceptState && alt!=-1 ) {
					DFAState d = s.getTarget(input.LA(1));
					if ( d.isAcceptState && d.prediction==s.prediction ) {
						// we can carve it out.
						s.setTarget(input.LA(1), ERROR); // IGNORE really not error
					}
				}
				if ( dfa_debug ) {
					System.out.println("back from DFA update, alt="+alt+", dfa=\n"+dfa.toString(parser.getTokenNames(), parser.getRuleNames()));
					//dump(dfa);
				}
				// action already executed
				if ( dfa_debug ) System.out.println("DFA decision "+dfa.decision+
													" predicts "+alt);
				return alt; // we've updated DFA, exec'd action, and have our deepest answer
			}
			else if ( target == ERROR ) {
				SimulatorState errorState = new SimulatorState(outerContext, s, state.useContext, remainingOuterContext);
				return handleNoViableAlt(input, startIndex, errorState);
			}
			s = target;
			if (!s.isAcceptState && t != IntStream.EOF) {
				input.consume();
				t = input.LA(1);
			}
		}
//		if ( acceptState==null ) {
//			if ( debug ) System.out.println("!!! no viable alt in dfa");
//			return -1;
//		}

		if ( acceptState.configs.getConflictingAlts()!=null ) {
			if ( dfa.atnStartState instanceof DecisionState ) {
				if (!userWantsCtxSensitive ||
					!acceptState.configs.getDipsIntoOuterContext() ||
					(treat_sllk1_conflict_as_ambiguity && input.index() == startIndex))
				{
					// we don't report the ambiguity again
					//if ( !acceptState.configset.hasSemanticContext() ) {
					//	reportAmbiguity(dfa, acceptState, startIndex, input.index(), acceptState.configset.getConflictingAlts(), acceptState.configset);
					//}
				}
				else {
					assert !state.useContext;

					// Before attempting full context prediction, check to see if there are
					// disambiguating or validating predicates to evaluate which allow an
					// immediate decision
					BitSet conflictingAlts = null;
					if ( acceptState.predicates!=null ) {
						int conflictIndex = input.index();
						if (conflictIndex != startIndex) {
							input.seek(startIndex);
						}

						conflictingAlts = evalSemanticContext(s.predicates, outerContext, true);
						if ( conflictingAlts.cardinality() == 1 ) {
							return conflictingAlts.nextSetBit(0);
						}

						if (conflictIndex != startIndex) {
							// restore the index so reporting the fallback to full
							// context occurs with the index at the correct spot
							input.seek(conflictIndex);
						}
					}

					if (reportAmbiguities) {
						SimulatorState conflictState = new SimulatorState(outerContext, acceptState, state.useContext, remainingOuterContext);
						reportAttemptingFullContext(dfa, conflictingAlts, conflictState, startIndex, input.index());
					}

					input.seek(startIndex);
					return adaptivePredict(input, dfa.decision, outerContext, true);
				}
			}
		}

		// Before jumping to prediction, check to see if there are
		// disambiguating or validating predicates to evaluate
		if ( s.predicates != null ) {
			int stopIndex = input.index();
			if (startIndex != stopIndex) {
				input.seek(startIndex);
			}

			BitSet alts = evalSemanticContext(s.predicates, outerContext, reportAmbiguities && predictionMode == PredictionMode.LL_EXACT_AMBIG_DETECTION);
			switch (alts.cardinality()) {
			case 0:
				throw noViableAlt(input, outerContext, s.configs, startIndex);

			case 1:
				return alts.nextSetBit(0);

			default:
				// report ambiguity after predicate evaluation to make sure the correct
				// set of ambig alts is reported.
				if (startIndex != stopIndex) {
					input.seek(stopIndex);
				}

				reportAmbiguity(dfa, s, startIndex, stopIndex, predictionMode == PredictionMode.LL_EXACT_AMBIG_DETECTION, alts, s.configs);
				return alts.nextSetBit(0);
			}
		}

		if ( dfa_debug ) System.out.println("DFA decision "+dfa.decision+
											" predicts "+acceptState.prediction);
		return acceptState.prediction;
	}

	/** Performs ATN simulation to compute a predicted alternative based
	 *  upon the remaining input, but also updates the DFA cache to avoid
	 *  having to traverse the ATN again for the same input sequence.

	 There are some key conditions we're looking for after computing a new
	 set of ATN configs (proposed DFA state):
	       * if the set is empty, there is no viable alternative for current symbol
	       * does the state uniquely predict an alternative?
	       * does the state have a conflict that would prevent us from
	         putting it on the work list?
	       * if in non-greedy decision is there a config at a rule stop state?

	 We also have some key operations to do:
	       * add an edge from previous DFA state to potentially new DFA state, D,
	         upon current symbol but only if adding to work list, which means in all
	         cases except no viable alternative (and possibly non-greedy decisions?)
	       * collecting predicates and adding semantic context to DFA accept states
	       * adding rule context to context-sensitive DFA accept states
	       * consuming an input symbol
	       * reporting a conflict
	       * reporting an ambiguity
	       * reporting a context sensitivity
	       * reporting insufficient predicates

	 We should isolate those operations, which are side-effecting, to the
	 main work loop. We can isolate lots of code into other functions, but
	 they should be side effect free. They can return package that
	 indicates whether we should report something, whether we need to add a
	 DFA edge, whether we need to augment accept state with semantic
	 context or rule invocation context. Actually, it seems like we always
	 add predicates if they exist, so that can simply be done in the main
	 loop for any accept state creation or modification request.

	 cover these cases:
	    dead end
	    single alt
	    single alt + preds
	    conflict
	    conflict + preds

	 TODO: greedy + those

	 */
	protected int execATN(@NotNull DFA dfa,
					   @NotNull TokenStream input, int startIndex,
					   @NotNull SimulatorState initialState)
	{
		if ( debug ) System.out.println("execATN decision "+dfa.decision+" exec LA(1)=="+ getLookaheadName(input));

		final ParserRuleContext outerContext = initialState.outerContext;
		final boolean useContext = initialState.useContext;

		int t = input.LA(1);

		SimulatorState previous = initialState;

		PredictionContextCache contextCache = new PredictionContextCache();
		while (true) { // while more work
			SimulatorState nextState = computeReachSet(dfa, previous, t, contextCache);
			if (nextState == null) {
				addDFAEdge(previous.s0, input.LA(1), ERROR);
				return handleNoViableAlt(input, startIndex, previous);
			}

			DFAState D = nextState.s0;

			// predicted alt => accept state
			assert D.isAcceptState || getUniqueAlt(D.configs) == ATN.INVALID_ALT_NUMBER;
			// conflicted => accept state
			assert D.isAcceptState || D.configs.getConflictingAlts() == null;

			if (D.isAcceptState) {
				BitSet conflictingAlts = D.configs.getConflictingAlts();
				int predictedAlt = conflictingAlts == null ? getUniqueAlt(D.configs) : ATN.INVALID_ALT_NUMBER;
				if ( predictedAlt!=ATN.INVALID_ALT_NUMBER ) {
					if (optimize_ll1
						&& input.index() == startIndex
						&& !dfa.isPrecedenceDfa()
						&& nextState.outerContext == nextState.remainingOuterContext
						&& dfa.decision >= 0
						&& !D.configs.hasSemanticContext())
					{
						if (t >= 0 && t <= Short.MAX_VALUE) {
							int key = (dfa.decision << 16) + t;
							atn.LL1Table.put(key, predictedAlt);
						}
					}

					if (useContext && always_try_local_context) {
						reportContextSensitivity(dfa, predictedAlt, nextState, startIndex, input.index());
					}
				}

				predictedAlt = D.prediction;
//				int k = input.index() - startIndex + 1; // how much input we used
//				System.out.println("used k="+k);
				boolean attemptFullContext = conflictingAlts != null && userWantsCtxSensitive;
				if (attemptFullContext) {
					if (predictionMode == PredictionMode.LL_EXACT_AMBIG_DETECTION) {
						attemptFullContext = !useContext
							&& (D.configs.getDipsIntoOuterContext() || D.configs.getConflictingAlts().cardinality() > 2)
							&& (!treat_sllk1_conflict_as_ambiguity || input.index() != startIndex);
					}
					else {
						attemptFullContext = D.configs.getDipsIntoOuterContext()
							&& (!treat_sllk1_conflict_as_ambiguity || input.index() != startIndex);
					}
				}

				if ( D.configs.hasSemanticContext() ) {
					DFAState.PredPrediction[] predPredictions = D.predicates;
					if (predPredictions != null) {
						int conflictIndex = input.index();
						if (conflictIndex != startIndex) {
							input.seek(startIndex);
						}

						// use complete evaluation here if we'll want to retry with full context if still ambiguous
						conflictingAlts = evalSemanticContext(predPredictions, outerContext, attemptFullContext || reportAmbiguities);
						switch (conflictingAlts.cardinality()) {
						case 0:
							throw noViableAlt(input, outerContext, D.configs, startIndex);

						case 1:
							return conflictingAlts.nextSetBit(0);

						default:
							break;
						}

						if (conflictIndex != startIndex) {
							// restore the index so reporting the fallback to full
							// context occurs with the index at the correct spot
							input.seek(conflictIndex);
						}
					}
				}

				if (!attemptFullContext) {
					if (conflictingAlts != null) {
						if (reportAmbiguities && conflictingAlts.cardinality() > 1) {
							reportAmbiguity(dfa, D, startIndex, input.index(), predictionMode == PredictionMode.LL_EXACT_AMBIG_DETECTION, conflictingAlts, D.configs);
						}

						predictedAlt = conflictingAlts.nextSetBit(0);
					}

					return predictedAlt;
				}
				else {
					assert !useContext;
					assert D.isAcceptState;

					if ( debug ) System.out.println("RETRY with outerContext="+outerContext);
					SimulatorState fullContextState = computeStartState(dfa, outerContext, true);
					if (reportAmbiguities) {
						reportAttemptingFullContext(dfa, conflictingAlts, nextState, startIndex, input.index());
					}

					input.seek(startIndex);
					return execATN(dfa, input, startIndex, fullContextState);
				}
			}

			previous = nextState;

			if (t != IntStream.EOF) {
				input.consume();
				t = input.LA(1);
			}
		}
	}

	/**
	 * This method is used to improve the localization of error messages by
	 * choosing an alternative rather than throwing a
	 * {@link NoViableAltException} in particular prediction scenarios where the
	 * {@link #ERROR} state was reached during ATN simulation.
	 *
	 * <p>
	 * The default implementation of this method uses the following
	 * algorithm to identify an ATN configuration which successfully parsed the
	 * decision entry rule. Choosing such an alternative ensures that the
	 * {@link ParserRuleContext} returned by the calling rule will be complete
	 * and valid, and the syntax error will be reported later at a more
	 * localized location.</p>
	 *
	 * <ul>
	 * <li>If no configuration in {@code configs} reached the end of the
	 * decision rule, return {@link ATN#INVALID_ALT_NUMBER}.</li>
	 * <li>If all configurations in {@code configs} which reached the end of the
	 * decision rule predict the same alternative, return that alternative.</li>
	 * <li>If the configurations in {@code configs} which reached the end of the
	 * decision rule predict multiple alternatives (call this <em>S</em>),
	 * choose an alternative in the following order.
	 * <ol>
	 * <li>Filter the configurations in {@code configs} to only those
	 * configurations which remain viable after evaluating semantic predicates.
	 * If the set of these filtered configurations which also reached the end of
	 * the decision rule is not empty, return the minimum alternative
	 * represented in this set.</li>
	 * <li>Otherwise, choose the minimum alternative in <em>S</em>.</li>
	 * </ol>
	 * </li>
	 * </ul>
	 *
	 * <p>
	 * In some scenarios, the algorithm described above could predict an
	 * alternative which will result in a {@link FailedPredicateException} in
	 * parser. Specifically, this could occur if the <em>only</em> configuration
	 * capable of successfully parsing to the end of the decision rule is
	 * blocked by a semantic predicate. By choosing this alternative within
	 * {@link #adaptivePredict} instead of throwing a
	 * {@link NoViableAltException}, the resulting
	 * {@link FailedPredicateException} in the parser will identify the specific
	 * predicate which is preventing the parser from successfully parsing the
	 * decision rule, which helps developers identify and correct logic errors
	 * in semantic predicates.
	 * </p>
	 *
	 * @param input The input {@link TokenStream}
	 * @param startIndex The start index for the current prediction, which is
	 * the input index where any semantic context in {@code configs} should be
	 * evaluated
	 * @param previous The ATN simulation state immediately before the
	 * {@link #ERROR} state was reached
	 *
	 * @return The value to return from {@link #adaptivePredict}, or
	 * {@link ATN#INVALID_ALT_NUMBER} if a suitable alternative was not
	 * identified and {@link #adaptivePredict} should report an error instead.
	 */
	protected int handleNoViableAlt(@NotNull TokenStream input, int startIndex, @NotNull SimulatorState previous) {
		if (previous.s0 != null) {
			BitSet alts = new BitSet();
			int maxAlt = 0;
			for (ATNConfig config : previous.s0.configs) {
				if (config.getReachesIntoOuterContext() || config.getState() instanceof RuleStopState) {
					alts.set(config.getAlt());
					maxAlt = Math.max(maxAlt, config.getAlt());
				}
			}

			switch (alts.cardinality()) {
			case 0:
				break;

			case 1:
				return alts.nextSetBit(0);

			default:
				if (!previous.s0.configs.hasSemanticContext()) {
					// configs doesn't contain any predicates, so the predicate
					// filtering code below would be pointless
					return alts.nextSetBit(0);
				}

				/*
				 * Try to find a configuration set that not only dipped into the outer
				 * context, but also isn't eliminated by a predicate.
				 */
				ATNConfigSet filteredConfigs = new ATNConfigSet();
				for (ATNConfig config : previous.s0.configs) {
					if (config.getReachesIntoOuterContext() || config.getState() instanceof RuleStopState) {
						filteredConfigs.add(config);
					}
				}

				/* The following code blocks are adapted from predicateDFAState with
				 * the following key changes.
				 *
				 *  1. The code operates on an ATNConfigSet rather than a DFAState.
				 *  2. Predicates are collected for all alternatives represented in
				 *     filteredConfigs, rather than restricting the evaluation to
				 *     conflicting and/or unique configurations.
				 */
				SemanticContext[] altToPred = getPredsForAmbigAlts(alts, filteredConfigs, maxAlt);
				if (altToPred != null) {
					DFAState.PredPrediction[] predicates = getPredicatePredictions(alts, altToPred);
					if (predicates != null) {
						int stopIndex = input.index();
						try {
							input.seek(startIndex);
							BitSet filteredAlts = evalSemanticContext(predicates, previous.outerContext, false);
							if (!filteredAlts.isEmpty()) {
								return filteredAlts.nextSetBit(0);
							}
						}
						finally {
							input.seek(stopIndex);
						}
					}
				}

				return alts.nextSetBit(0);
			}
		}

		throw noViableAlt(input, previous.outerContext, previous.s0.configs, startIndex);
	}

	protected SimulatorState computeReachSet(DFA dfa, SimulatorState previous, int t, PredictionContextCache contextCache) {
		final boolean useContext = previous.useContext;
		ParserRuleContext remainingGlobalContext = previous.remainingOuterContext;

		DFAState s = previous.s0;
		if ( useContext ) {
			while ( s.isContextSymbol(t) ) {
				DFAState next = null;
				if (remainingGlobalContext != null) {
					remainingGlobalContext = skipTailCalls(remainingGlobalContext);
					next = s.getContextTarget(getReturnState(remainingGlobalContext));
				}

				if ( next == null ) {
					break;
				}

				remainingGlobalContext = remainingGlobalContext.getParent();
				s = next;
			}
		}

		assert !s.isAcceptState;
		if ( s.isAcceptState ) {
			return new SimulatorState(previous.outerContext, s, useContext, remainingGlobalContext);
		}

		final DFAState s0 = s;

		DFAState target = getExistingTargetState(s0, t);
		if (target == null) {
			Tuple2<DFAState, ParserRuleContext> result = computeTargetState(dfa, s0, remainingGlobalContext, t, useContext, contextCache);
			target = result.getItem1();
			remainingGlobalContext = result.getItem2();
		}

		if (target == ERROR) {
			return null;
		}

		assert !useContext || !target.configs.getDipsIntoOuterContext();
		return new SimulatorState(previous.outerContext, target, useContext, remainingGlobalContext);
	}

	/**
	 * Get an existing target state for an edge in the DFA. If the target state
	 * for the edge has not yet been computed or is otherwise not available,
	 * this method returns {@code null}.
	 *
	 * @param s The current DFA state
	 * @param t The next input symbol
	 * @return The existing target DFA state for the given input symbol
	 * {@code t}, or {@code null} if the target state for this edge is not
	 * already cached
	 */
	@Nullable
	protected DFAState getExistingTargetState(@NotNull DFAState s, int t) {
		return s.getTarget(t);
	}

	/**
	 * Compute a target state for an edge in the DFA, and attempt to add the
	 * computed state and corresponding edge to the DFA.
	 *
	 * @param dfa
	 * @param s The current DFA state
	 * @param remainingGlobalContext
	 * @param t The next input symbol
	 * @param useContext
	 * @param contextCache
	 *
	 * @return The computed target DFA state for the given input symbol
	 * {@code t}. If {@code t} does not lead to a valid DFA state, this method
	 * returns {@link #ERROR}.
	 */
	@NotNull
	protected Tuple2<DFAState, ParserRuleContext> computeTargetState(@NotNull DFA dfa, @NotNull DFAState s, ParserRuleContext remainingGlobalContext, int t, boolean useContext, PredictionContextCache contextCache) {
		List<ATNConfig> closureConfigs = new ArrayList<ATNConfig>(s.configs);
		IntegerList contextElements = null;
		ATNConfigSet reach = new ATNConfigSet();
		boolean stepIntoGlobal;
		do {
			boolean hasMoreContext = !useContext || remainingGlobalContext != null;
			if (!hasMoreContext) {
				reach.setOutermostConfigSet(true);
			}

			ATNConfigSet reachIntermediate = new ATNConfigSet();

			/* Configurations already in a rule stop state indicate reaching the end
			 * of the decision rule (local context) or end of the start rule (full
			 * context). Once reached, these configurations are never updated by a
			 * closure operation, so they are handled separately for the performance
			 * advantage of having a smaller intermediate set when calling closure.
			 *
			 * For full-context reach operations, separate handling is required to
			 * ensure that the alternative matching the longest overall sequence is
			 * chosen when multiple such configurations can match the input.
			 */
			List<ATNConfig> skippedStopStates = null;

			for (ATNConfig c : closureConfigs) {
				if ( debug ) System.out.println("testing "+getTokenName(t)+" at "+c.toString());

				if (c.getState() instanceof RuleStopState) {
					assert c.getContext().isEmpty();
					if (useContext && !c.getReachesIntoOuterContext() || t == IntStream.EOF) {
						if (skippedStopStates == null) {
							skippedStopStates = new ArrayList<ATNConfig>();
						}

						skippedStopStates.add(c);
					}

					continue;
				}

				int n = c.getState().getNumberOfOptimizedTransitions();
				for (int ti=0; ti<n; ti++) {               // for each optimized transition
					Transition trans = c.getState().getOptimizedTransition(ti);
					ATNState target = getReachableTarget(c, trans, t);
					if ( target!=null ) {
						reachIntermediate.add(c.transform(target, false), contextCache);
					}
				}
			}


			/* This block optimizes the reach operation for intermediate sets which
			 * trivially indicate a termination state for the overall
			 * adaptivePredict operation.
			 *
			 * The conditions assume that intermediate
			 * contains all configurations relevant to the reach set, but this
			 * condition is not true when one or more configurations have been
			 * withheld in skippedStopStates, or when the current symbol is EOF.
			 */
			if (optimize_unique_closure && skippedStopStates == null && t != Token.EOF && reachIntermediate.getUniqueAlt() != ATN.INVALID_ALT_NUMBER) {
				reachIntermediate.setOutermostConfigSet(reach.isOutermostConfigSet());
				reach = reachIntermediate;
				break;
			}

			/* If the reach set could not be trivially determined, perform a closure
			 * operation on the intermediate set to compute its initial value.
			 */
			final boolean collectPredicates = false;
			boolean treatEofAsEpsilon = t == Token.EOF;
			closure(reachIntermediate, reach, collectPredicates, hasMoreContext, contextCache, treatEofAsEpsilon);
			stepIntoGlobal = reach.getDipsIntoOuterContext();

			if (t == IntStream.EOF) {
				/* After consuming EOF no additional input is possible, so we are
				 * only interested in configurations which reached the end of the
				 * decision rule (local context) or end of the start rule (full
				 * context). Update reach to contain only these configurations. This
				 * handles both explicit EOF transitions in the grammar and implicit
				 * EOF transitions following the end of the decision or start rule.
				 *
				 * This is handled before the configurations in skippedStopStates,
				 * because any configurations potentially added from that list are
				 * already guaranteed to meet this condition whether or not it's
				 * required.
				 */
				reach = removeAllConfigsNotInRuleStopState(reach, contextCache);
			}

			/* If skippedStopStates is not null, then it contains at least one
			 * configuration. For full-context reach operations, these
			 * configurations reached the end of the start rule, in which case we
			 * only add them back to reach if no configuration during the current
			 * closure operation reached such a state. This ensures adaptivePredict
			 * chooses an alternative matching the longest overall sequence when
			 * multiple alternatives are viable.
			 */
			if (skippedStopStates != null && (!useContext || !PredictionMode.hasConfigInRuleStopState(reach))) {
				assert !skippedStopStates.isEmpty();
				for (ATNConfig c : skippedStopStates) {
					reach.add(c, contextCache);
				}
			}

			if (useContext && stepIntoGlobal) {
				reach.clear();

				remainingGlobalContext = skipTailCalls(remainingGlobalContext);
				int nextContextElement = getReturnState(remainingGlobalContext);
				if (contextElements == null) {
					contextElements = new IntegerList();
				}

				if (remainingGlobalContext.isEmpty()) {
					remainingGlobalContext = null;
				} else {
					remainingGlobalContext = remainingGlobalContext.getParent();
				}

				contextElements.add(nextContextElement);
				if (nextContextElement != PredictionContext.EMPTY_FULL_STATE_KEY) {
					for (int i = 0; i < closureConfigs.size(); i++) {
						closureConfigs.set(i, closureConfigs.get(i).appendContext(nextContextElement, contextCache));
					}
				}
			}
		} while (useContext && stepIntoGlobal);

		if (reach.isEmpty()) {
			addDFAEdge(s, t, ERROR);
			return Tuple.create(ERROR, remainingGlobalContext);
		}

		DFAState result = addDFAEdge(dfa, s, t, contextElements, reach, contextCache);
		return Tuple.create(result, remainingGlobalContext);
	}

	/**
	 * Return a configuration set containing only the configurations from
	 * {@code configs} which are in a {@link RuleStopState}. If all
	 * configurations in {@code configs} are already in a rule stop state, this
	 * method simply returns {@code configs}.
	 *
	 * @param configs the configuration set to update
	 * @param contextCache the {@link PredictionContext} cache
	 *
	 * @return {@code configs} if all configurations in {@code configs} are in a
	 * rule stop state, otherwise return a new configuration set containing only
	 * the configurations from {@code configs} which are in a rule stop state
	 */
	@NotNull
	protected ATNConfigSet removeAllConfigsNotInRuleStopState(@NotNull ATNConfigSet configs, PredictionContextCache contextCache) {
		if (PredictionMode.allConfigsInRuleStopStates(configs)) {
			return configs;
		}

		ATNConfigSet result = new ATNConfigSet();
		for (ATNConfig config : configs) {
			if (!(config.getState() instanceof RuleStopState)) {
				continue;
			}

			result.add(config, contextCache);
		}

		return result;
	}

	@NotNull
	protected SimulatorState computeStartState(DFA dfa,
											ParserRuleContext globalContext,
											boolean useContext)
	{
		DFAState s0 =
			dfa.isPrecedenceDfa() ? dfa.getPrecedenceStartState(parser.getPrecedence(), useContext) :
			useContext ? dfa.s0full.get() :
			dfa.s0.get();

		if (s0 != null) {
			if (!useContext) {
				return new SimulatorState(globalContext, s0, useContext, globalContext);
			}

			s0.setContextSensitive(atn);
		}

		final int decision = dfa.decision;
		@NotNull
		final ATNState p = dfa.atnStartState;

		int previousContext = 0;
		ParserRuleContext remainingGlobalContext = globalContext;
		PredictionContext initialContext = useContext ? PredictionContext.EMPTY_FULL : PredictionContext.EMPTY_LOCAL; // always at least the implicit call to start rule
		PredictionContextCache contextCache = new PredictionContextCache();
		if (useContext) {
			if (!enable_global_context_dfa) {
				while (remainingGlobalContext != null) {
					if (remainingGlobalContext.isEmpty()) {
						previousContext = PredictionContext.EMPTY_FULL_STATE_KEY;
						remainingGlobalContext = null;
					}
					else {
						previousContext = getReturnState(remainingGlobalContext);
						initialContext = initialContext.appendContext(previousContext, contextCache);
						remainingGlobalContext = remainingGlobalContext.getParent();
					}
				}
			}

			while (s0 != null && s0.isContextSensitive() && remainingGlobalContext != null) {
				DFAState next;
				remainingGlobalContext = skipTailCalls(remainingGlobalContext);
				if (remainingGlobalContext.isEmpty()) {
					next = s0.getContextTarget(PredictionContext.EMPTY_FULL_STATE_KEY);
					previousContext = PredictionContext.EMPTY_FULL_STATE_KEY;
					remainingGlobalContext = null;
				}
				else {
					previousContext = getReturnState(remainingGlobalContext);
					next = s0.getContextTarget(previousContext);
					initialContext = initialContext.appendContext(previousContext, contextCache);
					remainingGlobalContext = remainingGlobalContext.getParent();
				}

				if (next == null) {
					break;
				}

				s0 = next;
			}
		}

		if (s0 != null && !s0.isContextSensitive()) {
			return new SimulatorState(globalContext, s0, useContext, remainingGlobalContext);
		}

		ATNConfigSet configs = new ATNConfigSet();
		while (true) {
			ATNConfigSet reachIntermediate = new ATNConfigSet();
			int n = p.getNumberOfTransitions();
			for (int ti=0; ti<n; ti++) {
				// for each transition
				ATNState target = p.transition(ti).target;
				reachIntermediate.add(ATNConfig.create(target, ti + 1, initialContext));
			}

			boolean hasMoreContext = remainingGlobalContext != null;
			if (!hasMoreContext) {
				configs.setOutermostConfigSet(true);
			}

			final boolean collectPredicates = true;
			closure(reachIntermediate, configs, collectPredicates, hasMoreContext, contextCache, false);
			boolean stepIntoGlobal = configs.getDipsIntoOuterContext();

			DFAState next;
			if (useContext && !enable_global_context_dfa) {
				s0 = addDFAState(dfa, configs, contextCache);
				break;
			}
			else if (s0 == null) {
				if (!dfa.isPrecedenceDfa() && dfa.atnStartState instanceof StarLoopEntryState) {
					if (((StarLoopEntryState)dfa.atnStartState).precedenceRuleDecision) {
						dfa.setPrecedenceDfa(true);
					}
				}

				if (!dfa.isPrecedenceDfa()) {
					AtomicReference<DFAState> reference = useContext ? dfa.s0full : dfa.s0;
					next = addDFAState(dfa, configs, contextCache);
					if (!reference.compareAndSet(null, next)) {
						next = reference.get();
					}
				}
				else {
					/* If this is a precedence DFA, we use applyPrecedenceFilter
					 * to convert the computed start state to a precedence start
					 * state. We then use DFA.setPrecedenceStartState to set the
					 * appropriate start state for the precedence level rather
					 * than simply setting DFA.s0.
					 */
					configs = applyPrecedenceFilter(configs, globalContext, contextCache);
					next = addDFAState(dfa, configs, contextCache);
					dfa.setPrecedenceStartState(parser.getPrecedence(), useContext, next);
				}
			}
			else {
				if (dfa.isPrecedenceDfa()) {
					configs = applyPrecedenceFilter(configs, globalContext, contextCache);
				}

				next = addDFAState(dfa, configs, contextCache);
				s0.setContextTarget(previousContext, next);
			}

			s0 = next;

			if (!useContext || !stepIntoGlobal) {
				break;
			}

			// TODO: make sure it distinguishes empty stack states
			next.setContextSensitive(atn);

			configs.clear();
			remainingGlobalContext = skipTailCalls(remainingGlobalContext);
			int nextContextElement = getReturnState(remainingGlobalContext);

			if (remainingGlobalContext.isEmpty()) {
				remainingGlobalContext = null;
			} else {
				remainingGlobalContext = remainingGlobalContext.getParent();
			}

			if (nextContextElement != PredictionContext.EMPTY_FULL_STATE_KEY) {
				initialContext = initialContext.appendContext(nextContextElement, contextCache);
			}

			previousContext = nextContextElement;
		}

		return new SimulatorState(globalContext, s0, useContext, remainingGlobalContext);
	}

	/**
	 * This method transforms the start state computed by
	 * {@link #computeStartState} to the special start state used by a
	 * precedence DFA for a particular precedence value. The transformation
	 * process applies the following changes to the start state's configuration
	 * set.
	 *
	 * <ol>
	 * <li>Evaluate the precedence predicates for each configuration using
	 * {@link SemanticContext#evalPrecedence}.</li>
	 * <li>Remove all configurations which predict an alternative greater than
	 * 1, for which another configuration that predicts alternative 1 is in the
	 * same ATN state with the same prediction context. This transformation is
	 * valid for the following reasons:
	 * <ul>
	 * <li>The closure block cannot contain any epsilon transitions which bypass
	 * the body of the closure, so all states reachable via alternative 1 are
	 * part of the precedence alternatives of the transformed left-recursive
	 * rule.</li>
	 * <li>The "primary" portion of a left recursive rule cannot contain an
	 * epsilon transition, so the only way an alternative other than 1 can exist
	 * in a state that is also reachable via alternative 1 is by nesting calls
	 * to the left-recursive rule, with the outer calls not being at the
	 * preferred precedence level.</li>
	 * </ul>
	 * </li>
	 * </ol>
	 *
	 * <p>
	 * The prediction context must be considered by this filter to address
	 * situations like the following.
	 * </p>
	 * <code>
	 * <pre>
	 * grammar TA;
	 * prog: statement* EOF;
	 * statement: letterA | statement letterA 'b' ;
	 * letterA: 'a';
	 * </pre>
	 * </code>
	 * <p>
	 * If the above grammar, the ATN state immediately before the token
	 * reference {@code 'a'} in {@code letterA} is reachable from the left edge
	 * of both the primary and closure blocks of the left-recursive rule
	 * {@code statement}. The prediction context associated with each of these
	 * configurations distinguishes between them, and prevents the alternative
	 * which stepped out to {@code prog} (and then back in to {@code statement}
	 * from being eliminated by the filter.
	 * </p>
	 *
	 * @param configs The configuration set computed by
	 * {@link #computeStartState} as the start state for the DFA.
	 * @return The transformed configuration set representing the start state
	 * for a precedence DFA at a particular precedence level (determined by
	 * calling {@link Parser#getPrecedence}).
	 */
	@NotNull
	protected ATNConfigSet applyPrecedenceFilter(@NotNull ATNConfigSet configs, ParserRuleContext globalContext, PredictionContextCache contextCache) {
		Map<Integer, PredictionContext> statesFromAlt1 = new HashMap<Integer, PredictionContext>();
		ATNConfigSet configSet = new ATNConfigSet();
		for (ATNConfig config : configs) {
			// handle alt 1 first
			if (config.getAlt() != 1) {
				continue;
			}

			SemanticContext updatedContext = config.getSemanticContext().evalPrecedence(parser, globalContext);
			if (updatedContext == null) {
				// the configuration was eliminated
				continue;
			}

			statesFromAlt1.put(config.getState().stateNumber, config.getContext());
			if (updatedContext != config.getSemanticContext()) {
				configSet.add(config.transform(config.getState(), updatedContext, false), contextCache);
			}
			else {
				configSet.add(config, contextCache);
			}
		}

		for (ATNConfig config : configs) {
			if (config.getAlt() == 1) {
				// already handled
				continue;
			}

			/* In the future, this elimination step could be updated to also
			 * filter the prediction context for alternatives predicting alt>1
			 * (basically a graph subtraction algorithm).
			 */
			PredictionContext context = statesFromAlt1.get(config.getState().stateNumber);
			if (context != null && context.equals(config.getContext())) {
				// eliminated
				continue;
			}

			configSet.add(config, contextCache);
		}

		return configSet;
	}

	@Nullable
	protected ATNState getReachableTarget(@NotNull ATNConfig source, @NotNull Transition trans, int ttype) {
		if (trans.matches(ttype, 0, atn.maxTokenType)) {
			return trans.target;
		}

		return null;
	}

	/** collect and set D's semantic context */
	protected DFAState.PredPrediction[] predicateDFAState(DFAState D,
													   ATNConfigSet configs,
													   int nalts)
	{
		BitSet conflictingAlts = getConflictingAltsFromConfigSet(configs);
		if ( debug ) System.out.println("predicateDFAState "+D);
		SemanticContext[] altToPred = getPredsForAmbigAlts(conflictingAlts, configs, nalts);
		// altToPred[uniqueAlt] is now our validating predicate (if any)
		DFAState.PredPrediction[] predPredictions = null;
		if ( altToPred!=null ) {
			// we have a validating predicate; test it
			// Update DFA so reach becomes accept state with predicate
			predPredictions = getPredicatePredictions(conflictingAlts, altToPred);
			D.predicates = predPredictions;
			D.prediction = ATN.INVALID_ALT_NUMBER; // make sure we use preds
		}
		return predPredictions;
	}

	protected SemanticContext[] getPredsForAmbigAlts(@NotNull BitSet ambigAlts,
												  @NotNull ATNConfigSet configs,
												  int nalts)
	{
		// REACH=[1|1|[]|0:0, 1|2|[]|0:1]

		/* altToPred starts as an array of all null contexts. The entry at index i
		 * corresponds to alternative i. altToPred[i] may have one of three values:
		 *   1. null: no ATNConfig c is found such that c.alt==i
		 *   2. SemanticContext.NONE: At least one ATNConfig c exists such that
		 *      c.alt==i and c.semanticContext==SemanticContext.NONE. In other words,
		 *      alt i has at least one unpredicated config.
		 *   3. Non-NONE Semantic Context: There exists at least one, and for all
		 *      ATNConfig c such that c.alt==i, c.semanticContext!=SemanticContext.NONE.
		 *
		 * From this, it is clear that NONE||anything==NONE.
		 */
		SemanticContext[] altToPred = new SemanticContext[nalts +1];
		int n = altToPred.length;
		for (ATNConfig c : configs) {
			if ( ambigAlts.get(c.getAlt()) ) {
				altToPred[c.getAlt()] = SemanticContext.or(altToPred[c.getAlt()], c.getSemanticContext());
			}
		}

		int nPredAlts = 0;
		for (int i = 0; i < n; i++) {
			if (altToPred[i] == null) {
				altToPred[i] = SemanticContext.NONE;
			}
			else if (altToPred[i] != SemanticContext.NONE) {
				nPredAlts++;
			}
		}

		// nonambig alts are null in altToPred
		if ( nPredAlts==0 ) altToPred = null;
		if ( debug ) System.out.println("getPredsForAmbigAlts result "+Arrays.toString(altToPred));
		return altToPred;
	}

	protected DFAState.PredPrediction[] getPredicatePredictions(BitSet ambigAlts, SemanticContext[] altToPred) {
		List<DFAState.PredPrediction> pairs = new ArrayList<DFAState.PredPrediction>();
		boolean containsPredicate = false;
		for (int i = 1; i < altToPred.length; i++) {
			SemanticContext pred = altToPred[i];

			// unpredicated is indicated by SemanticContext.NONE
			assert pred != null;

			// find first unpredicated but ambig alternative, if any.
			// Only ambiguous alternatives will have SemanticContext.NONE.
			// Any unambig alts or ambig naked alts after first ambig naked are ignored
			// (null, i) means alt i is the default prediction
			// if no (null, i), then no default prediction.
			if (ambigAlts!=null && ambigAlts.get(i) && pred==SemanticContext.NONE) {
				pairs.add(new DFAState.PredPrediction(null, i));
			}
			else if ( pred!=SemanticContext.NONE ) {
				containsPredicate = true;
				pairs.add(new DFAState.PredPrediction(pred, i));
			}
		}

		if ( !containsPredicate ) {
			return null;
		}

//		System.out.println(Arrays.toString(altToPred)+"->"+pairs);
		return pairs.toArray(new DFAState.PredPrediction[pairs.size()]);
	}

	/** Look through a list of predicate/alt pairs, returning alts for the
	 *  pairs that win. A {@code null} predicate indicates an alt containing an
	 *  unpredicated config which behaves as "always true."
	 */
	protected BitSet evalSemanticContext(@NotNull DFAState.PredPrediction[] predPredictions,
										   ParserRuleContext outerContext,
										   boolean complete)
	{
		BitSet predictions = new BitSet();
		for (DFAState.PredPrediction pair : predPredictions) {
			if ( pair.pred==null ) {
				predictions.set(pair.alt);
				if (!complete) {
					break;
				}

				continue;
			}

			boolean evaluatedResult = pair.pred.eval(parser, outerContext);
			if ( debug || dfa_debug ) {
				System.out.println("eval pred "+pair+"="+evaluatedResult);
			}

			if ( evaluatedResult ) {
				if ( debug || dfa_debug ) System.out.println("PREDICT "+pair.alt);
				predictions.set(pair.alt);
				if (!complete) {
					break;
				}
			}
		}

		return predictions;
	}


	/* TODO: If we are doing predicates, there is no point in pursuing
		 closure operations if we reach a DFA state that uniquely predicts
		 alternative. We will not be caching that DFA state and it is a
		 waste to pursue the closure. Might have to advance when we do
		 ambig detection thought :(
		  */

	protected void closure(ATNConfigSet sourceConfigs,
						   @NotNull ATNConfigSet configs,
						   boolean collectPredicates,
						   boolean hasMoreContext,
						   @Nullable PredictionContextCache contextCache,
						   boolean treatEofAsEpsilon)
	{
		if (contextCache == null) {
			contextCache = PredictionContextCache.UNCACHED;
		}

		ATNConfigSet currentConfigs = sourceConfigs;
		Set<ATNConfig> closureBusy = new HashSet<ATNConfig>();
		while (currentConfigs.size() > 0) {
			ATNConfigSet intermediate = new ATNConfigSet();
			for (ATNConfig config : currentConfigs) {
				closure(config, configs, intermediate, closureBusy, collectPredicates, hasMoreContext, contextCache, 0, treatEofAsEpsilon);
			}

			currentConfigs = intermediate;
		}
	}

	protected void closure(@NotNull ATNConfig config,
						   @NotNull ATNConfigSet configs,
						   @Nullable ATNConfigSet intermediate,
						   @NotNull Set<ATNConfig> closureBusy,
						   boolean collectPredicates,
						   boolean hasMoreContexts,
						   @NotNull PredictionContextCache contextCache,
						   int depth,
						   boolean treatEofAsEpsilon)
	{
		if ( debug ) System.out.println("closure("+config.toString(parser,true)+")");

		if ( config.getState() instanceof RuleStopState ) {
			// We hit rule end. If we have context info, use it
			if ( !config.getContext().isEmpty() ) {
				boolean hasEmpty = config.getContext().hasEmpty();
				int nonEmptySize = config.getContext().size() - (hasEmpty ? 1 : 0);
				for (int i = 0; i < nonEmptySize; i++) {
					PredictionContext newContext = config.getContext().getParent(i); // "pop" return state
					ATNState returnState = atn.states.get(config.getContext().getReturnState(i));
					ATNConfig c = ATNConfig.create(returnState, config.getAlt(), newContext, config.getSemanticContext());
					// While we have context to pop back from, we may have
					// gotten that context AFTER having fallen off a rule.
					// Make sure we track that we are now out of context.
					c.setOuterContextDepth(config.getOuterContextDepth());
					assert depth > Integer.MIN_VALUE;
					closure(c, configs, intermediate, closureBusy, collectPredicates, hasMoreContexts, contextCache, depth - 1, treatEofAsEpsilon);
				}

				if (!hasEmpty || !hasMoreContexts) {
					return;
				}

				config = config.transform(config.getState(), PredictionContext.EMPTY_LOCAL, false);
			}
			else if (!hasMoreContexts) {
				configs.add(config, contextCache);
				return;
			}
			else {
				// else if we have no context info, just chase follow links (if greedy)
				if ( debug ) System.out.println("FALLING off rule "+
												getRuleName(config.getState().ruleIndex));

				if (config.getContext() == PredictionContext.EMPTY_FULL) {
					// no need to keep full context overhead when we step out
					config = config.transform(config.getState(), PredictionContext.EMPTY_LOCAL, false);
				}
			}
		}

		ATNState p = config.getState();
		// optimization
		if ( !p.onlyHasEpsilonTransitions() ) {
            configs.add(config, contextCache);
			// make sure to not return here, because EOF transitions can act as
			// both epsilon transitions and non-epsilon transitions.
            if ( debug ) System.out.println("added config "+configs);
        }

        for (int i=0; i<p.getNumberOfOptimizedTransitions(); i++) {
            Transition t = p.getOptimizedTransition(i);
            boolean continueCollecting =
				!(t instanceof ActionTransition) && collectPredicates;
            ATNConfig c = getEpsilonTarget(config, t, continueCollecting, depth == 0, contextCache, treatEofAsEpsilon);
			if ( c!=null ) {
				if (t instanceof RuleTransition) {
					if (intermediate != null && !collectPredicates) {
						intermediate.add(c, contextCache);
						continue;
					}
				}

				if (!t.isEpsilon() && !closureBusy.add(c)) {
					// avoid infinite recursion for EOF* and EOF+
					continue;
				}

				int newDepth = depth;
				if ( config.getState() instanceof RuleStopState ) {
					// target fell off end of rule; mark resulting c as having dipped into outer context
					// We can't get here if incoming config was rule stop and we had context
					// track how far we dip into outer context.  Might
					// come in handy and we avoid evaluating context dependent
					// preds if this is > 0.

					if (!closureBusy.add(c)) {
						// avoid infinite recursion for right-recursive rules
						continue;
					}

					c.setOuterContextDepth(c.getOuterContextDepth() + 1);

					assert newDepth > Integer.MIN_VALUE;
					newDepth--;
					if ( debug ) System.out.println("dips into outer ctx: "+c);
				}
				else if (t instanceof RuleTransition) {
					if (optimize_tail_calls && ((RuleTransition)t).optimizedTailCall && (!tail_call_preserves_sll || !PredictionContext.isEmptyLocal(config.getContext()))) {
						assert c.getContext() == config.getContext();
						if (newDepth == 0) {
							// the pop/push of a tail call would keep the depth
							// constant, except we latch if it goes negative
							newDepth--;
							if (!tail_call_preserves_sll && PredictionContext.isEmptyLocal(config.getContext())) {
								// make sure the SLL config "dips into the outer context" or prediction may not fall back to LL on conflict
								c.setOuterContextDepth(c.getOuterContextDepth() + 1);
							}
						}
					}
					else {
						// latch when newDepth goes negative - once we step out of the entry context we can't return
						if (newDepth >= 0) {
							newDepth++;
						}
					}
				}

				closure(c, configs, intermediate, closureBusy, continueCollecting, hasMoreContexts, contextCache, newDepth, treatEofAsEpsilon);
			}
		}
	}

	@NotNull
	public String getRuleName(int index) {
		if ( parser!=null && index>=0 ) return parser.getRuleNames()[index];
		return "<rule "+index+">";
	}

	@Nullable
	protected ATNConfig getEpsilonTarget(@NotNull ATNConfig config, @NotNull Transition t, boolean collectPredicates, boolean inContext, PredictionContextCache contextCache, boolean treatEofAsEpsilon) {
		switch (t.getSerializationType()) {
		case Transition.RULE:
			return ruleTransition(config, (RuleTransition)t, contextCache);

		case Transition.PRECEDENCE:
			return precedenceTransition(config, (PrecedencePredicateTransition)t, collectPredicates, inContext);

		case Transition.PREDICATE:
			return predTransition(config, (PredicateTransition)t, collectPredicates, inContext);

		case Transition.ACTION:
			return actionTransition(config, (ActionTransition)t);

		case Transition.EPSILON:
			return config.transform(t.target, false);

		case Transition.ATOM:
		case Transition.RANGE:
		case Transition.SET:
			// EOF transitions act like epsilon transitions after the first EOF
			// transition is traversed
			if (treatEofAsEpsilon) {
				if (t.matches(Token.EOF, 0, 1)) {
					return config.transform(t.target, false);
				}
			}

			return null;

		default:
			return null;
		}
	}

	@NotNull
	protected ATNConfig actionTransition(@NotNull ATNConfig config, @NotNull ActionTransition t) {
		if ( debug ) System.out.println("ACTION edge "+t.ruleIndex+":"+t.actionIndex);
		return config.transform(t.target, false);
	}

	@Nullable
	protected ATNConfig precedenceTransition(@NotNull ATNConfig config,
									@NotNull PrecedencePredicateTransition pt,
									boolean collectPredicates,
									boolean inContext)
	{
		if ( debug ) {
			System.out.println("PRED (collectPredicates="+collectPredicates+") "+
                    pt.precedence+">=_p"+
					", ctx dependent=true");
			if ( parser != null ) {
                System.out.println("context surrounding pred is "+
                                   parser.getRuleInvocationStack());
            }
		}

        ATNConfig c = null;
        if (collectPredicates && inContext) {
            SemanticContext newSemCtx = SemanticContext.and(config.getSemanticContext(), pt.getPredicate());
            c = config.transform(pt.target, newSemCtx, false);
        }
		else {
			c = config.transform(pt.target, false);
		}

		if ( debug ) System.out.println("config from pred transition="+c);
        return c;
	}

	@Nullable
	protected ATNConfig predTransition(@NotNull ATNConfig config,
									@NotNull PredicateTransition pt,
									boolean collectPredicates,
									boolean inContext)
	{
		if ( debug ) {
			System.out.println("PRED (collectPredicates="+collectPredicates+") "+
                    pt.ruleIndex+":"+pt.predIndex+
					", ctx dependent="+pt.isCtxDependent);
			if ( parser != null ) {
                System.out.println("context surrounding pred is "+
                                   parser.getRuleInvocationStack());
            }
		}

        ATNConfig c;
        if ( collectPredicates &&
			 (!pt.isCtxDependent || (pt.isCtxDependent&&inContext)) )
		{
            SemanticContext newSemCtx = SemanticContext.and(config.getSemanticContext(), pt.getPredicate());
            c = config.transform(pt.target, newSemCtx, false);
        }
		else {
			c = config.transform(pt.target, false);
		}

		if ( debug ) System.out.println("config from pred transition="+c);
        return c;
	}

	@NotNull
	protected ATNConfig ruleTransition(@NotNull ATNConfig config, @NotNull RuleTransition t, @Nullable PredictionContextCache contextCache) {
		if ( debug ) {
			System.out.println("CALL rule "+getRuleName(t.target.ruleIndex)+
							   ", ctx="+config.getContext());
		}

		ATNState returnState = t.followState;
		PredictionContext newContext;

		if (optimize_tail_calls && t.optimizedTailCall && (!tail_call_preserves_sll || !PredictionContext.isEmptyLocal(config.getContext()))) {
			newContext = config.getContext();
		}
		else if (contextCache != null) {
			newContext = contextCache.getChild(config.getContext(), returnState.stateNumber);
		}
		else {
			newContext = config.getContext().getChild(returnState.stateNumber);
		}

		return config.transform(t.target, newContext, false);
	}

	private static final Comparator<ATNConfig> STATE_ALT_SORT_COMPARATOR =
		new Comparator<ATNConfig>() {

			@Override
			public int compare(ATNConfig o1, ATNConfig o2) {
				int diff = o1.getState().getNonStopStateNumber() - o2.getState().getNonStopStateNumber();
				if (diff != 0) {
					return diff;
				}

				diff = o1.getAlt() - o2.getAlt();
				if (diff != 0) {
					return diff;
				}

				return 0;
			}

		};

	private BitSet isConflicted(@NotNull ATNConfigSet configset, PredictionContextCache contextCache) {
		if (configset.getUniqueAlt() != ATN.INVALID_ALT_NUMBER || configset.size() <= 1) {
			return null;
		}

		List<ATNConfig> configs = new ArrayList<ATNConfig>(configset);
		Collections.sort(configs, STATE_ALT_SORT_COMPARATOR);

		boolean exact = !configset.getDipsIntoOuterContext() && predictionMode == PredictionMode.LL_EXACT_AMBIG_DETECTION;
		BitSet alts = new BitSet();
		int minAlt = configs.get(0).getAlt();
		alts.set(minAlt);

		/* Quick checks come first (single pass, no context joining):
		 *  1. Make sure first config in the sorted list predicts the minimum
		 *     represented alternative.
		 *  2. Make sure every represented state has at least one configuration
		 *     which predicts the minimum represented alternative.
		 *  3. (exact only) make sure every represented state has at least one
		 *     configuration which predicts each represented alternative.
		 */

		// quick check 1 & 2 => if we assume #1 holds and check #2 against the
		// minAlt from the first state, #2 will fail if the assumption was
		// incorrect
		int currentState = configs.get(0).getState().getNonStopStateNumber();
		for (int i = 0; i < configs.size(); i++) {
			ATNConfig config = configs.get(i);
			int stateNumber = config.getState().getNonStopStateNumber();
			if (stateNumber != currentState) {
				if (config.getAlt() != minAlt) {
					return null;
				}

				currentState = stateNumber;
			}
		}

		BitSet representedAlts = null;
		if (exact) {
			currentState = configs.get(0).getState().getNonStopStateNumber();

			// get the represented alternatives of the first state
			representedAlts = new BitSet();
			int maxAlt = minAlt;
			for (int i = 0; i < configs.size(); i++) {
				ATNConfig config = configs.get(i);
				if (config.getState().getNonStopStateNumber() != currentState) {
					break;
				}

				int alt = config.getAlt();
				representedAlts.set(alt);
				maxAlt = alt;
			}

			// quick check #3:
			currentState = configs.get(0).getState().getNonStopStateNumber();
			int currentAlt = minAlt;
			for (int i = 0; i < configs.size(); i++) {
				ATNConfig config = configs.get(i);
				int stateNumber = config.getState().getNonStopStateNumber();
				int alt = config.getAlt();
				if (stateNumber != currentState) {
					if (currentAlt != maxAlt) {
						return null;
					}

					currentState = stateNumber;
					currentAlt = minAlt;
				}
				else if (alt != currentAlt) {
					if (alt != representedAlts.nextSetBit(currentAlt + 1)) {
						return null;
					}
					
					currentAlt = alt;
				}
			}
		}

		currentState = configs.get(0).getState().getNonStopStateNumber();
		int firstIndexCurrentState = 0;
		int lastIndexCurrentStateMinAlt = 0;
		PredictionContext joinedCheckContext = configs.get(0).getContext();
		for (int i = 1; i < configs.size(); i++) {
			ATNConfig config = configs.get(i);
			if (config.getAlt() != minAlt) {
				break;
			}

			if (config.getState().getNonStopStateNumber() != currentState) {
				break;
			}

			lastIndexCurrentStateMinAlt = i;
			joinedCheckContext = contextCache.join(joinedCheckContext, configs.get(i).getContext());
		}

		for (int i = lastIndexCurrentStateMinAlt + 1; i < configs.size(); i++) {
			ATNConfig config = configs.get(i);
			ATNState state = config.getState();
			alts.set(config.getAlt());
			if (state.getNonStopStateNumber() != currentState) {
				currentState = state.getNonStopStateNumber();
				firstIndexCurrentState = i;
				lastIndexCurrentStateMinAlt = i;
				joinedCheckContext = config.getContext();
				for (int j = firstIndexCurrentState + 1; j < configs.size(); j++) {
					ATNConfig config2 = configs.get(j);
					if (config2.getAlt() != minAlt) {
						break;
					}

					if (config2.getState().getNonStopStateNumber() != currentState) {
						break;
					}

					lastIndexCurrentStateMinAlt = j;
					joinedCheckContext = contextCache.join(joinedCheckContext, config2.getContext());
				}

				i = lastIndexCurrentStateMinAlt;
				continue;
			}

			PredictionContext joinedCheckContext2 = config.getContext();
			int currentAlt = config.getAlt();
			int lastIndexCurrentStateCurrentAlt = i;
			for (int j = lastIndexCurrentStateCurrentAlt + 1; j < configs.size(); j++) {
				ATNConfig config2 = configs.get(j);
				if (config2.getAlt() != currentAlt) {
					break;
				}

				if (config2.getState().getNonStopStateNumber() != currentState) {
					break;
				}

				lastIndexCurrentStateCurrentAlt = j;
				joinedCheckContext2 = contextCache.join(joinedCheckContext2, config2.getContext());
			}

			i = lastIndexCurrentStateCurrentAlt;

			if (exact) {
				if (!joinedCheckContext.equals(joinedCheckContext2)) {
					return null;
				}
			}
			else {
				PredictionContext check = contextCache.join(joinedCheckContext, joinedCheckContext2);
				if (!joinedCheckContext.equals(check)) {
					return null;
				}
			}

			if (!exact && optimize_hidden_conflicted_configs) {
				for (int j = firstIndexCurrentState; j <= lastIndexCurrentStateMinAlt; j++) {
					ATNConfig checkConfig = configs.get(j);

					if (checkConfig.getSemanticContext() != SemanticContext.NONE
						&& !checkConfig.getSemanticContext().equals(config.getSemanticContext()))
					{
						continue;
					}

					if (joinedCheckContext != checkConfig.getContext()) {
						PredictionContext check = contextCache.join(checkConfig.getContext(), config.getContext());
						if (!checkConfig.getContext().equals(check)) {
							continue;
						}
					}

					config.setHidden(true);
				}
			}
		}

		return alts;
	}

	protected BitSet getConflictingAltsFromConfigSet(ATNConfigSet configs) {
		BitSet conflictingAlts = configs.getConflictingAlts();
		if ( conflictingAlts == null && configs.getUniqueAlt()!= ATN.INVALID_ALT_NUMBER ) {
			conflictingAlts = new BitSet();
			conflictingAlts.set(configs.getUniqueAlt());
		}

		return conflictingAlts;
	}

	protected int resolveToMinAlt(@NotNull DFAState D, BitSet conflictingAlts) {
		// kill dead alts so we don't chase them ever
//		killAlts(conflictingAlts, D.configset);
		D.prediction = conflictingAlts.nextSetBit(0);
		if ( debug ) System.out.println("RESOLVED TO "+D.prediction+" for "+D);
		return D.prediction;
	}

	@NotNull
	public String getTokenName(int t) {
		if ( t==Token.EOF ) return "EOF";
		if ( parser!=null && parser.getTokenNames()!=null ) {
			String[] tokensNames = parser.getTokenNames();
			if ( t>=tokensNames.length ) {
				System.err.println(t+" ttype out of range: "+ Arrays.toString(tokensNames));
				System.err.println(((CommonTokenStream)parser.getInputStream()).getTokens());
			}
			else {
				return tokensNames[t]+"<"+t+">";
			}
		}
		return String.valueOf(t);
	}

	public String getLookaheadName(TokenStream input) {
		return getTokenName(input.LA(1));
	}

	public void dumpDeadEndConfigs(@NotNull NoViableAltException nvae) {
		System.err.println("dead end configs: ");
		for (ATNConfig c : nvae.getDeadEndConfigs()) {
			String trans = "no edges";
			if ( c.getState().getNumberOfOptimizedTransitions()>0 ) {
				Transition t = c.getState().getOptimizedTransition(0);
				if ( t instanceof AtomTransition) {
					AtomTransition at = (AtomTransition)t;
					trans = "Atom "+getTokenName(at.label);
				}
				else if ( t instanceof SetTransition ) {
					SetTransition st = (SetTransition)t;
					boolean not = st instanceof NotSetTransition;
					trans = (not?"~":"")+"Set "+st.set.toString();
				}
			}
			System.err.println(c.toString(parser, true)+":"+trans);
		}
	}

	@NotNull
	protected NoViableAltException noViableAlt(@NotNull TokenStream input,
											@NotNull ParserRuleContext outerContext,
											@NotNull ATNConfigSet configs,
											int startIndex)
	{
		return new NoViableAltException(parser, input,
											input.get(startIndex),
											input.LT(1),
											configs, outerContext);
	}

	protected int getUniqueAlt(@NotNull Collection<ATNConfig> configs) {
		int alt = ATN.INVALID_ALT_NUMBER;
		for (ATNConfig c : configs) {
			if ( alt == ATN.INVALID_ALT_NUMBER ) {
				alt = c.getAlt(); // found first alt
			}
			else if ( c.getAlt()!=alt ) {
				return ATN.INVALID_ALT_NUMBER;
			}
		}
		return alt;
	}

	protected boolean configWithAltAtStopState(@NotNull Collection<ATNConfig> configs, int alt) {
		for (ATNConfig c : configs) {
			if ( c.getAlt() == alt ) {
				if ( c.getState() instanceof RuleStopState ) {
					return true;
				}
			}
		}
		return false;
	}

	@NotNull
	protected DFAState addDFAEdge(@NotNull DFA dfa,
								  @NotNull DFAState fromState,
								  int t,
								  IntegerList contextTransitions,
								  @NotNull ATNConfigSet toConfigs,
								  PredictionContextCache contextCache)
	{
		assert contextTransitions == null || contextTransitions.isEmpty() || dfa.isContextSensitive();

		DFAState from = fromState;
		DFAState to = addDFAState(dfa, toConfigs, contextCache);

		if (contextTransitions != null) {
			for (int context : contextTransitions.toArray()) {
				if (context == PredictionContext.EMPTY_FULL_STATE_KEY) {
					if (from.configs.isOutermostConfigSet()) {
						continue;
					}
				}

				from.setContextSensitive(atn);
				from.setContextSymbol(t);
				DFAState next = from.getContextTarget(context);
				if (next != null) {
					from = next;
					continue;
				}

				next = addDFAContextState(dfa, from.configs, context, contextCache);
				assert context != PredictionContext.EMPTY_FULL_STATE_KEY || next.configs.isOutermostConfigSet();
				from.setContextTarget(context, next);
				from = next;
			}
		}

        if ( debug ) System.out.println("EDGE "+from+" -> "+to+" upon "+getTokenName(t));
		addDFAEdge(from, t, to);
		if ( debug ) System.out.println("DFA=\n"+dfa.toString(parser!=null?parser.getTokenNames():null, parser!=null?parser.getRuleNames():null));
		return to;
	}

	protected void addDFAEdge(@Nullable DFAState p, int t, @Nullable DFAState q) {
		if ( p!=null ) {
			p.setTarget(t, q);
		}
	}

	/** See comment on LexerInterpreter.addDFAState. */
	@NotNull
	protected DFAState addDFAContextState(@NotNull DFA dfa, @NotNull ATNConfigSet configs, int returnContext, PredictionContextCache contextCache) {
		if (returnContext != PredictionContext.EMPTY_FULL_STATE_KEY) {
			ATNConfigSet contextConfigs = new ATNConfigSet();
			for (ATNConfig config : configs) {
				contextConfigs.add(config.appendContext(returnContext, contextCache));
			}

			return addDFAState(dfa, contextConfigs, contextCache);
		}
		else {
			assert !configs.isOutermostConfigSet() : "Shouldn't be adding a duplicate edge.";
			configs = configs.clone(true);
			configs.setOutermostConfigSet(true);
			return addDFAState(dfa, configs, contextCache);
		}
	}

	/** See comment on LexerInterpreter.addDFAState. */
	@NotNull
	protected DFAState addDFAState(@NotNull DFA dfa, @NotNull ATNConfigSet configs, PredictionContextCache contextCache) {
		final boolean enableDfa = enable_global_context_dfa || !configs.isOutermostConfigSet();
		if (enableDfa) {
			if (!configs.isReadOnly()) {
				configs.optimizeConfigs(this);
			}

			DFAState proposed = createDFAState(configs);
			DFAState existing = dfa.states.get(proposed);
			if ( existing!=null ) return existing;
		}

		if (!configs.isReadOnly()) {
			if (configs.getConflictingAlts() == null) {
				configs.setConflictingAlts(isConflicted(configs, contextCache));
				if (optimize_hidden_conflicted_configs && configs.getConflictingAlts() != null) {
					int size = configs.size();
					configs.stripHiddenConfigs();
					if (enableDfa && configs.size() < size) {
						DFAState proposed = createDFAState(configs);
						DFAState existing = dfa.states.get(proposed);
						if ( existing!=null ) return existing;
					}
				}
			}
		}

		DFAState newState = createDFAState(configs.clone(true));
		DecisionState decisionState = atn.getDecisionState(dfa.decision);
		int predictedAlt = getUniqueAlt(configs);
		if ( predictedAlt!=ATN.INVALID_ALT_NUMBER ) {
			newState.isAcceptState = true;
			newState.prediction = predictedAlt;
		} else if (configs.getConflictingAlts() != null) {
			newState.isAcceptState = true;
			newState.prediction = resolveToMinAlt(newState, newState.configs.getConflictingAlts());
		}

		if (newState.isAcceptState && configs.hasSemanticContext()) {
			predicateDFAState(newState, configs, decisionState.getNumberOfTransitions());
		}

		if (!enableDfa) {
			return newState;
		}

		DFAState added = dfa.addState(newState);
        if ( debug && added == newState ) System.out.println("adding new DFA state: "+newState);
		return added;
	}

	@NotNull
	protected DFAState createDFAState(@NotNull ATNConfigSet configs) {
		return new DFAState(configs, -1, atn.maxTokenType);
	}

	protected void reportAttemptingFullContext(@NotNull DFA dfa, @Nullable BitSet conflictingAlts, @NotNull SimulatorState conflictState, int startIndex, int stopIndex) {
        if ( debug || retry_debug ) {
			Interval interval = Interval.of(startIndex, stopIndex);
            System.out.println("reportAttemptingFullContext decision="+dfa.decision+":"+conflictState.s0.configs+
                               ", input="+parser.getInputStream().getText(interval));
        }
        if ( parser!=null ) parser.getErrorListenerDispatch().reportAttemptingFullContext(parser, dfa, startIndex, stopIndex, conflictingAlts, conflictState);
    }

	protected void reportContextSensitivity(@NotNull DFA dfa, int prediction, @NotNull SimulatorState acceptState, int startIndex, int stopIndex) {
        if ( debug || retry_debug ) {
			Interval interval = Interval.of(startIndex, stopIndex);
            System.out.println("reportContextSensitivity decision="+dfa.decision+":"+acceptState.s0.configs+
                               ", input="+parser.getInputStream().getText(interval));
        }
        if ( parser!=null ) parser.getErrorListenerDispatch().reportContextSensitivity(parser, dfa, startIndex, stopIndex, prediction, acceptState);
    }

    /** If context sensitive parsing, we know it's ambiguity not conflict */
    protected void reportAmbiguity(@NotNull DFA dfa, DFAState D, int startIndex, int stopIndex,
								   boolean exact,
								   @Nullable BitSet ambigAlts,
								   @NotNull ATNConfigSet configs)
	{
		if ( debug || retry_debug ) {
//			ParserATNPathFinder finder = new ParserATNPathFinder(parser, atn);
//			int i = 1;
//			for (Transition t : dfa.atnStartState.transitions) {
//				System.out.println("ALT "+i+"=");
//				System.out.println(startIndex+".."+stopIndex+", len(input)="+parser.getInputStream().size());
//				TraceTree path = finder.trace(t.target, parser.getContext(), (TokenStream)parser.getInputStream(),
//											  startIndex, stopIndex);
//				if ( path!=null ) {
//					System.out.println("path = "+path.toStringTree());
//					for (TraceTree leaf : path.leaves) {
//						List<ATNState> states = path.getPathToNode(leaf);
//						System.out.println("states="+states);
//					}
//				}
//				i++;
//			}
			Interval interval = Interval.of(startIndex, stopIndex);
			System.out.println("reportAmbiguity "+
							   ambigAlts+":"+configs+
                               ", input="+parser.getInputStream().getText(interval));
        }
        if ( parser!=null ) parser.getErrorListenerDispatch().reportAmbiguity(parser, dfa, startIndex, stopIndex,
																			  exact, ambigAlts, configs);
    }

	protected final int getReturnState(RuleContext context) {
		if (context.isEmpty()) {
			return PredictionContext.EMPTY_FULL_STATE_KEY;
		}

		ATNState state = atn.states.get(context.invokingState);
		RuleTransition transition = (RuleTransition)state.transition(0);
		return transition.followState.stateNumber;
	}

	protected final ParserRuleContext skipTailCalls(ParserRuleContext context) {
		if (!optimize_tail_calls) {
			return context;
		}

		while (!context.isEmpty()) {
			ATNState state = atn.states.get(context.invokingState);
			assert state.getNumberOfTransitions() == 1 && state.transition(0).getSerializationType() == Transition.RULE;
			RuleTransition transition = (RuleTransition)state.transition(0);
			if (!transition.tailCall) {
				break;
			}

			context = context.getParent();
		}

		return context;
	}

<<<<<<< HEAD
=======
	public Parser getParser() {
		return parser;
	}
>>>>>>> 52fbc5ed
}<|MERGE_RESOLUTION|>--- conflicted
+++ resolved
@@ -418,14 +418,7 @@
 		}
 
 		int m = input.mark();
-<<<<<<< HEAD
 		int index = input.index();
-=======
-		int index = _startIndex;
-
-		// Now we are certain to have a specific decision's DFA
-		// But, do we still need an initial state?
->>>>>>> 52fbc5ed
 		try {
 			int alt = execDFA(dfa, input, index, state);
 			if ( debug ) System.out.println("DFA after predictATN: "+dfa.toString(parser.getTokenNames(), parser.getRuleNames()));
@@ -2402,10 +2395,7 @@
 		return context;
 	}
 
-<<<<<<< HEAD
-=======
 	public Parser getParser() {
 		return parser;
 	}
->>>>>>> 52fbc5ed
 }