--- conflicted
+++ resolved
@@ -1270,11 +1270,7 @@
 				succeeded.add(c);
 			}
 		}
-<<<<<<< HEAD
 		return new Pair<ATNConfigSet,ATNConfigSet>(succeeded,failed);
-=======
-		return new Pair<ATNConfigSet, ATNConfigSet>(succeeded,failed);
->>>>>>> 5dd9010f
 	}
 
 	/** Look through a list of predicate/alt pairs, returning alts for the
