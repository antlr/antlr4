/*
 [The "BSD license"]
  Copyright (c) 2011 Terence Parr
  All rights reserved.

  Redistribution and use in source and binary forms, with or without
  modification, are permitted provided that the following conditions
  are met:

  1. Redistributions of source code must retain the above copyright
     notice, this list of conditions and the following disclaimer.
  2. Redistributions in binary form must reproduce the above copyright
     notice, this list of conditions and the following disclaimer in the
     documentation and/or other materials provided with the distribution.
  3. The name of the author may not be used to endorse or promote products
     derived from this software without specific prior written permission.

  THIS SOFTWARE IS PROVIDED BY THE AUTHOR ``AS IS'' AND ANY EXPRESS OR
  IMPLIED WARRANTIES, INCLUDING, BUT NOT LIMITED TO, THE IMPLIED WARRANTIES
  OF MERCHANTABILITY AND FITNESS FOR A PARTICULAR PURPOSE ARE DISCLAIMED.
  IN NO EVENT SHALL THE AUTHOR BE LIABLE FOR ANY DIRECT, INDIRECT,
  INCIDENTAL, SPECIAL, EXEMPLARY, OR CONSEQUENTIAL DAMAGES (INCLUDING, BUT
  NOT LIMITED TO, PROCUREMENT OF SUBSTITUTE GOODS OR SERVICES; LOSS OF USE,
  DATA, OR PROFITS; OR BUSINESS INTERRUPTION) HOWEVER CAUSED AND ON ANY
  THEORY OF LIABILITY, WHETHER IN CONTRACT, STRICT LIABILITY, OR TORT
  (INCLUDING NEGLIGENCE OR OTHERWISE) ARISING IN ANY WAY OUT OF THE USE OF
  THIS SOFTWARE, EVEN IF ADVISED OF THE POSSIBILITY OF SUCH DAMAGE.
 */

package org.antlr.v4.runtime.atn;

import org.antlr.v4.runtime.*;
import org.antlr.v4.runtime.dfa.DFA;
import org.antlr.v4.runtime.dfa.DFAState;
import org.antlr.v4.runtime.misc.IntervalSet;
import org.antlr.v4.runtime.misc.MultiMap;
import org.antlr.v4.runtime.misc.NotNull;
import org.antlr.v4.runtime.misc.Nullable;
import org.antlr.v4.runtime.misc.Utils;

import java.util.*;

/**
 The embodiment of the adaptive LL(*) parsing strategy.

 The basic complexity of the adaptive strategy makes it harder to
 understand. We begin with ATN simulation to build paths in a
 DFA. Subsequent prediction requests go through the DFA first. If
 they reach a state without an edge for the current symbol, the
 algorithm fails over to the ATN simulation to complete the DFA
 path for the current input (until it finds a conflict state or
 uniquely predicting state).

 All of that is done without using the outer context because we
 want to create a DFA that is not dependent upon the rule
 invocation stack when we do a prediction.  One DFA works in all
 contexts. We avoid using context not necessarily because it
 slower, although it can be, but because of the DFA caching
 problem.  The closure routine only considers the rule invocation
 stack created during prediction beginning in the entry rule.  For
 example, if prediction occurs without invoking another rule's
 ATN, there are no context stacks in the configurations. When this
 leads to a conflict, we don't know if it's an ambiguity or a
 weakness in the strong LL(*) parsing strategy (versus full
 LL(*)).

 So, we simply retry the ATN simulation again, this time
 using full outer context and filling a dummy DFA (to avoid
 polluting the context insensitive DFA). Configuration context
 stacks will be the full invocation stack from the start rule. If
 we get a conflict using full context, then we can definitively
 say we have a true ambiguity for that input sequence. If we don't
 get a conflict, it implies that the decision is sensitive to the
 outer context. (It is not context-sensitive in the sense of
 context sensitive grammars.) We create a special DFA accept state
 that maps rule context to a predicted alternative. That is the
 only modification needed to handle full LL(*) prediction. In
 general, full context prediction will use more lookahead than
 necessary, but it pays to share the same DFA. For a schedule
 proof that full context prediction uses that most the same amount
 of lookahead as a context insensitive prediction, see the comment
 on method retryWithContext().

 So, the strategy is complex because we bounce back and forth from
 the ATN to the DFA, simultaneously performing predictions and
 extending the DFA according to previously unseen input
 sequences. The retry with full context is a recursive call to the
 same function naturally because it does the same thing, just with
 a different initial context. The problem is, that we need to pass
 in a "full context mode" parameter so that it knows to report
 conflicts differently. It also knows not to do a retry, to avoid
 infinite recursion, if it is already using full context.

 Retry a simulation using full outer context.
	 *
	 *  One of the key assumptions here is that using full context
	 *  can use at most the same amount of input as a simulation
	 *  that is not useful context (i.e., it uses all possible contexts
	 *  that could invoke our entry rule. I believe that this is true
	 *  and the proof might go like this.
	 *
	 *  THEOREM:  The amount of input consumed during a full context
	 *  simulation is at most the amount of input consumed during a
	 *  non full context simulation.
	 *
	 *  PROOF: Let D be the DFA state at which non-context simulation
	 *  terminated. That means that D does not have a configuration for
	 *  which we can legally pursue more input. (It is legal to work only
	 *  on configurations for which there is no conflict with another
	 *  configuration.) Now we restrict ourselves to following ATN edges
	 *  associated with a single context. Choose any DFA state D' along
	 *  the path (same input) to D. That state has either the same number
	 *  of configurations or fewer. (If the number of configurations is
	 *  the same, then we have degenerated to the non-context case.) Now
	 *  imagine that we restrict to following edges associated with
	 *  another single context and that we reach DFA state D'' for the
	 *  same amount of input as D'. The non-context simulation merges D'
	 *  and D''. The union of the configuration sets either has the same
	 *  number of configurations as both D' and D'' or it has more. If it
	 *  has the same number, we are no worse off and the merge does not
	 *  force us to look for more input than we would otherwise have to
	 *  do. If the union has more configurations, it can introduce
	 *  conflicts but not new alternatives--we cannot conjure up alternatives
	 *  by computing closure on the DFA state.  Here are the cases for
	 *  D' union D'':
	 *
	 *  1. No increase in configurations, D' = D''
	 *  2. Add configuration that introduces a new alternative number.
	 *     This cannot happen because no new alternatives are introduced
	 *     while computing closure, even during start state computation.
	 *  3. D'' adds a configuration that does not conflict with any
	 *     configuration in D'.  Simulating without context would then have
	 *     forced us to use more lookahead than D' (full context) alone.
	 *  3. D'' adds a configuration that introduces a conflict with a
	 *     configuration in D'. There are 2 cases:
	 *     a. The conflict does not cause termination (D' union D''
	 *        is added to the work list). Again no context simulation requires
	 *        more input.
	 *     b. The conflict does cause termination, but this cannot happen.
	 *        By definition, we know that with ALL contexts merged we
	 *        don't terminate until D and D' uses less input than D. Therefore
	 *        no context simulation requires more input than full context
	 *        simulation.
	 *
	 *  We have covered all the cases and there is never a situation where
	 *  a single, full context simulation requires more input than a
	 *  no context simulation.

	 I spent a bunch of time thinking about this problem after finding
	 a case where context-sensitive ATN simulation looks beyond what they
	 no context simulation uses. the no context simulation for if then else
	 stops at the else whereas full context scans through to the end of the
	 statement to decide that the "else statement" clause is ambiguous. And
	 sometimes it is not ambiguous! Ok, I made an untrue assumption in my
	 proof which I won't bother going to. the important thing is what I'm
	 going to do about it. I thought I had a simple answer, but nope. It
	 turns out that the if then else case is perfect example of something
	 that has the following characteristics:

	 * no context conflicts at k=1
	 * full context at k=(1 + length of statement) can be both ambiguous and not
	   ambiguous depending on the input, though I think from different contexts.

	 But, the good news is that the k=1 case is a special case in that
	 SLL(1) and LL(1) have exactly the same power so we can conclude that
	 conflicts at k=1 are true ambiguities and we do not need to pursue
	 context-sensitive parsing. That covers a huge number of cases
	 including the if then else clause and the predicated precedence
	 parsing mechanism. whew! because that could be extremely expensive if
	 we had to do context.

	 Further, there is no point in doing full context if none of the
	 configurations dip into the outer context. This nicely handles cases
	 such as super constructor calls versus function calls. One grammar
	 might look like this:

	 ctorBody : '{' superCall? stat* '}' ;

	 Or, you might see something like

	 stat : superCall ';' | expression ';' | ... ;

	 In both cases I believe that no closure operations will dip into the
	 outer context. In the first case ctorBody in the worst case will stop
	 at the '}'. In the 2nd case it should stop at the ';'. Both cases
	 should stay within the entry rule and not dip into the outer context.

	 So, we now cover what I hope is the vast majority of the cases (in
	 particular the very important precedence parsing case). Anything that
	 needs k>1 and dips into the outer context requires a full context
	 retry. In this case, I'm going to start out with a brain-dead solution
	 which is to mark the DFA state as context-sensitive when I get a
	 conflict. Any further DFA simulation that reaches that state will
	 launch an ATN simulation to get the prediction, without updating the
	 DFA or storing any context information. Later, I can make this more
	 efficient, but at least in this case I can guarantee that it will
	 always do the right thing. We are not making any assumptions about
	 lookahead depth.

	 Ok, writing this up so I can put in a comment.

	 Upon conflict in the no context simulation:

	 * if k=1, report ambiguity and resolve to the minimum conflicting alternative

	 * if k=1 and predicates, no report and include the predicate to
	   predicted alternative map in the DFA state

	 * if k=* and we did not dip into the outer context, report ambiguity
	   and resolve to minimum conflicting alternative

	 * if k>1 and we dip into outer context, retry with full context
		 * if conflict, report ambiguity and resolve to minimum conflicting
		   alternative, mark DFA as context-sensitive
		 * If no conflict, report ctx sensitivity and mark DFA as context-sensitive
		 * Technically, if full context k is less than no context k, we can
			 reuse the conflicting DFA state so we don't have to create special
			 DFA paths branching from context, but we can leave that for
			 optimization later if necessary.

	 * if non-greedy, no report and resolve to the exit alternative
 *
 * 	By default we do full context-sensitive LL(*) parsing not
 	 *  Strong LL(*) parsing. If we fail with Strong LL(*) we
 	 *  try full LL(*). That means we rewind and use context information
 	 *  when closure operations fall off the end of the rule that
 	 *  holds the decision were evaluating
*/
public class ParserATNSimulator<Symbol extends Token> extends ATNSimulator {
	public static boolean debug = false;
	public static boolean dfa_debug = false;
	public static boolean retry_debug = false;

	public boolean disable_global_context = false;
	public boolean force_global_context = false;
	public boolean always_try_local_context = true;

	public boolean optimize_ll1 = true;

	public static boolean optimize_closure_busy = true;

	public static int ATN_failover = 0;
	public static int predict_calls = 0;
	public static int retry_with_context = 0;
	public static int retry_with_context_indicates_no_conflict = 0;

	@Nullable
	protected final Parser<Symbol> parser;

	@NotNull
	public final DFA[] decisionToDFA;

<<<<<<< HEAD
	/** By default we do full context-sensitive LL(*) parsing not
	 *  Strong LL(*) parsing. If we fail with Strong LL(*) we
	 *  try full LL(*). That means we rewind and use context information
	 *  when closure operations fall off the end of the rule that
	 *  holds the decision were evaluating.
	 */
	protected boolean userWantsCtxSensitive = true;

	protected final Map<Integer, Integer> LL1Table = new HashMap<Integer, Integer>();
=======
	/**
	 * When {@code true}, ambiguous alternatives are reported when they are
	 * encountered within {@link #execATN}. When {@code false}, these messages
	 * are suppressed. The default is {@code true}.
	 * <p>
	 * When messages about ambiguous alternatives are not required, setting this
	 * to {@code false} enables additional internal optimizations which may lose
	 * this information.
	 */
	public boolean reportAmbiguities = true;
>>>>>>> 50180825

	/** Testing only! */
	public ParserATNSimulator(@NotNull ATN atn) {
		this(null, atn);
	}

	public ParserATNSimulator(@Nullable Parser<Symbol> parser, @NotNull ATN atn) {
		super(atn);
		this.parser = parser;
//		ctxToDFAs = new HashMap<RuleContext, DFA[]>();
		// TODO (sam): why distinguish on parser != null?
		decisionToDFA = new DFA[atn.getNumberOfDecisions() + (parser != null ? 1 : 0)];
		//		DOTGenerator dot = new DOTGenerator(null);
		//		System.out.println(dot.getDOT(atn.rules.get(0), parser.getRuleNames()));
		//		System.out.println(dot.getDOT(atn.rules.get(1), parser.getRuleNames()));
	}

	@Override
	public void reset() {
	}

	public int adaptivePredict(@NotNull SymbolStream<? extends Symbol> input, int decision,
							   @Nullable ParserRuleContext<Symbol> outerContext)
	{
		return adaptivePredict(input, decision, outerContext, false);
	}

	public int adaptivePredict(@NotNull SymbolStream<? extends Symbol> input,
							   int decision,
							   @Nullable ParserRuleContext<Symbol> outerContext,
							   boolean useContext)
	{
		predict_calls++;
		DFA dfa = decisionToDFA[decision];
		if (optimize_ll1 && dfa != null) {
			int ll_1 = input.LA(1);
			if (ll_1 >= 0 && ll_1 <= Short.MAX_VALUE) {
				int key = (decision << 16) + ll_1;
				Integer alt = LL1Table.get(key);
				if (alt != null) {
					return alt;
				}
			}
		}

		if (force_global_context) {
			useContext = true;
		}
		else if (!always_try_local_context) {
			useContext |= dfa != null && dfa.isContextSensitive();
		}

		userWantsCtxSensitive = useContext || (!disable_global_context && (outerContext != null));
		if (outerContext == null) {
			outerContext = ParserRuleContext.emptyContext();
		}

		SimulatorState<Symbol> state = null;
		if (dfa != null) {
			state = getStartState(dfa, input, outerContext, useContext);
		}

		if ( state==null ) {
			if ( dfa==null ) {
				DecisionState startState = atn.decisionToState.get(decision);
				decisionToDFA[decision] = dfa = new DFA(startState, decision);
				if (useContext) {
					dfa.setContextSensitive(true);
				}
			}

			return predictATN(dfa, input, outerContext, useContext);
		}
		else {
			//dump(dfa);
			// start with the DFA
			int m = input.mark();
			int index = input.index();
			try {
				int alt = execDFA(dfa, input, index, state);
				return alt;
			}
			finally {
				input.seek(index);
				input.release(m);
			}
		}
	}

	public SimulatorState<Symbol> getStartState(@NotNull DFA dfa,
										@NotNull SymbolStream<? extends Symbol> input,
										@NotNull ParserRuleContext<Symbol> outerContext,
										boolean useContext) {

		if (!useContext) {
			if (dfa.s0 == null) {
				return null;
			}

			return new SimulatorState<Symbol>(outerContext, dfa.s0, false, outerContext);
		}

		dfa.setContextSensitive(true);

		RuleContext<Symbol> remainingContext = outerContext;
		assert outerContext != null;
		DFAState s0 = dfa.s0;
		while (remainingContext != null && s0 != null && s0.isCtxSensitive) {
			s0 = s0.getContextTarget(getInvokingState(remainingContext));
			if (remainingContext.isEmpty()) {
				assert s0 == null || !s0.isCtxSensitive;
			}
			else {
				remainingContext = remainingContext.parent;
			}
		}

		if (s0 == null) {
			return null;
		}

		return new SimulatorState<Symbol>(outerContext, s0, useContext, (ParserRuleContext<Symbol>)remainingContext);
	}

	public int predictATN(@NotNull DFA dfa, @NotNull SymbolStream<? extends Symbol> input,
						  @Nullable ParserRuleContext<Symbol> outerContext,
						  boolean useContext)
	{
		if ( outerContext==null ) outerContext = ParserRuleContext.emptyContext();
		if ( debug ) System.out.println("ATN decision "+dfa.decision+
										" exec LA(1)=="+ getLookaheadName(input) +
										", outerContext="+outerContext.toString(parser));

		int alt = 0;
		int m = input.mark();
		int index = input.index();
		try {
			SimulatorState<Symbol> state = computeStartState(dfa, outerContext, useContext);
			alt = execATN(dfa, input, index, state);
		}
		catch (NoViableAltException nvae) {
			if ( debug ) dumpDeadEndConfigs(nvae);
			throw nvae;
		}
		finally {
			input.seek(index);
			input.release(m);
		}
		if ( debug ) System.out.println("DFA after predictATN: "+dfa.toString(parser.getTokenNames(), parser.getRuleNames()));
		return alt;
	}

	public int execDFA(@NotNull DFA dfa,
					   @NotNull SymbolStream<? extends Symbol> input, int startIndex,
					   @NotNull SimulatorState<Symbol> state)
    {
		ParserRuleContext<Symbol> outerContext = state.outerContext;
		if ( dfa_debug ) System.out.println("DFA decision "+dfa.decision+
											" exec LA(1)=="+ getLookaheadName(input) +
											", outerContext="+outerContext.toString(parser));
		if ( dfa_debug ) System.out.print(dfa.toString(parser.getTokenNames(), parser.getRuleNames()));
		DFAState acceptState = null;
		DFAState s = state.s0;

		int t = input.LA(1);
		ParserRuleContext<Symbol> remainingOuterContext = state.remainingOuterContext;

		while ( true ) {
			if ( dfa_debug ) System.out.println("DFA state "+s.stateNumber+" LA(1)=="+getLookaheadName(input));
			if ( state.useContext ) {
				while ( s.isCtxSensitive && s.contextSymbols.contains(t) ) {
					DFAState next = null;
					if (remainingOuterContext != null) {
						next = s.getContextTarget(getInvokingState(remainingOuterContext));
					}

					if ( next == null ) {
						// fail over to ATN
						SimulatorState<Symbol> initialState = new SimulatorState<Symbol>(state.outerContext, s, state.useContext, remainingOuterContext);
						return execATN(dfa, input, startIndex, initialState);
					}

					remainingOuterContext = (ParserRuleContext<Symbol>)remainingOuterContext.parent;
					s = next;
				}
			}
			if ( s.isAcceptState ) {
				if ( s.predicates!=null ) {
					if ( dfa_debug ) System.out.println("accept "+s);
				}
				else {
					if ( dfa_debug ) System.out.println("accept; predict "+s.prediction +" in state "+s.stateNumber);
				}
				acceptState = s;
				// keep going unless we're at EOF or state only has one alt number
				// mentioned in configs; check if something else could match
				// TODO: don't we always stop? only lexer would keep going
				// TODO: v3 dfa don't do this.
				break;
			}

			// t is not updated if one of these states is reached
			assert !s.isAcceptState;

			// if no edge, pop over to ATN interpreter, update DFA and return
			DFAState target = s.getTarget(t);
			if ( target == null ) {
				if ( dfa_debug && t>=0 ) System.out.println("no edge for "+parser.getTokenNames()[t]);
				int alt;
				if ( dfa_debug ) {
					System.out.println("ATN exec upon "+
                                       parser.getInputString(startIndex) +
									   " at DFA state "+s.stateNumber);
				}

				SimulatorState<Symbol> initialState = new SimulatorState<Symbol>(outerContext, s, state.useContext, remainingOuterContext);
				alt = execATN(dfa, input, startIndex, initialState);
				// this adds edge even if next state is accept for
				// same alt; e.g., s0-A->:s1=>2-B->:s2=>2
				// TODO: This next stuff kills edge, but extra states remain. :(
				if ( s.isAcceptState && alt!=-1 ) {
					DFAState d = s.getTarget(input.LA(1));
					if ( d.isAcceptState && d.prediction==s.prediction ) {
						// we can carve it out.
						s.setTarget(input.LA(1), ERROR); // IGNORE really not error
					}
				}
				if ( dfa_debug ) {
					System.out.println("back from DFA update, alt="+alt+", dfa=\n"+dfa.toString(parser.getTokenNames(), parser.getRuleNames()));
					//dump(dfa);
				}
				// action already executed
				if ( dfa_debug ) System.out.println("DFA decision "+dfa.decision+
													" predicts "+alt);
				return alt; // we've updated DFA, exec'd action, and have our deepest answer
			}
			else if ( target == ERROR ) {
				throw noViableAlt(input, outerContext, s.configset, startIndex);
			}
			s = target;
			if (!s.isAcceptState) {
				input.consume();
				t = input.LA(1);
			}
		}
//		if ( acceptState==null ) {
//			if ( debug ) System.out.println("!!! no viable alt in dfa");
//			return -1;
//		}

		if ( acceptState.configset.getConflictingAlts()!=null ) {
			if ( dfa.atnStartState instanceof DecisionState && ((DecisionState)dfa.atnStartState).isGreedy ) {
				int k = input.index() - startIndex + 1; // how much input we used
				if ( k == 1 || // SLL(1) == LL(1)
					!userWantsCtxSensitive ||
					!acceptState.configset.getDipsIntoOuterContext() )
				{
					// we don't report the ambiguity again
					//if ( !acceptState.configset.hasSemanticContext() ) {
					//	reportAmbiguity(dfa, acceptState, startIndex, input.index(), acceptState.configset.getConflictingAlts(), acceptState.configset);
					//}
				}
				else {
					assert !state.useContext;

					// Before attempting full context prediction, check to see if there are
					// disambiguating or validating predicates to evaluate which allow an
					// immediate decision
					if ( acceptState.predicates!=null ) {
						// rewind input so pred's LT(i) calls make sense
						input.seek(startIndex);
						int predictedAlt = evalSemanticContext(s.predicates, outerContext, true);
						if ( predictedAlt!=ATN.INVALID_ALT_NUMBER ) {
							return predictedAlt;
						}
					}

					input.seek(startIndex);
					dfa.setContextSensitive(true);
					return adaptivePredict(input, dfa.decision, outerContext, true);
				}
			}
		}

		// Before jumping to prediction, check to see if there are
		// disambiguating or validating predicates to evaluate
		if ( s.predicates!=null ) {
			// rewind input so pred's LT(i) calls make sense
			input.seek(startIndex);
<<<<<<< HEAD
			int predictedAlt = evalSemanticContext(s.predicates, outerContext, false);
			if ( predictedAlt!=ATN.INVALID_ALT_NUMBER ) {
				return predictedAlt;
=======
			// since we don't report ambiguities in execDFA, we never need to use complete predicate evaluation here
			IntervalSet alts = evalSemanticContext(s.predicates, outerContext, false);
			if (alts.isNil()) {
				throw noViableAlt(input, outerContext, s.configset, startIndex);
>>>>>>> 50180825
			}

			return alts.getMinElement();
		}

		if ( dfa_debug ) System.out.println("DFA decision "+dfa.decision+
											" predicts "+acceptState.prediction);
		return acceptState.prediction;
	}

	/** Performs ATN simulation to compute a predicted alternative based
	 *  upon the remaining input, but also updates the DFA cache to avoid
	 *  having to traverse the ATN again for the same input sequence.

	 There are some key conditions we're looking for after computing a new
	 set of ATN configs (proposed DFA state):
	       * if the set is empty, there is no viable alternative for current symbol
	       * does the state uniquely predict an alternative?
	       * does the state have a conflict that would prevent us from
	         putting it on the work list?
	       * if in non-greedy decision is there a config at a rule stop state?

	 We also have some key operations to do:
	       * add an edge from previous DFA state to potentially new DFA state, D,
	         upon current symbol but only if adding to work list, which means in all
	         cases except no viable alternative (and possibly non-greedy decisions?)
	       * collecting predicates and adding semantic context to DFA accept states
	       * adding rule context to context-sensitive DFA accept states
	       * consuming an input symbol
	       * reporting a conflict
	       * reporting an ambiguity
	       * reporting a context sensitivity
	       * reporting insufficient predicates

	 We should isolate those operations, which are side-effecting, to the
	 main work loop. We can isolate lots of code into other functions, but
	 they should be side effect free. They can return package that
	 indicates whether we should report something, whether we need to add a
	 DFA edge, whether we need to augment accept state with semantic
	 context or rule invocation context. Actually, it seems like we always
	 add predicates if they exist, so that can simply be done in the main
	 loop for any accept state creation or modification request.

	 cover these cases:
	    dead end
	    single alt
	    single alt + preds
	    conflict
	    conflict + preds

	 TODO: greedy + those

	 */
	public int execATN(@NotNull DFA dfa,
					   @NotNull SymbolStream<? extends Symbol> input, int startIndex,
					   @NotNull SimulatorState<Symbol> initialState)
	{
		if ( debug ) System.out.println("execATN decision "+dfa.decision+" exec LA(1)=="+ getLookaheadName(input));
		ATN_failover++;

		final ParserRuleContext<Symbol> outerContext = initialState.outerContext;
		final boolean useContext = initialState.useContext;

		int t = input.LA(1);

        DecisionState decState = atn.getDecisionState(dfa.decision);
		boolean greedy = decState.isGreedy;
		SimulatorState<Symbol> previous = initialState;

		PredictionContextCache contextCache = new PredictionContextCache(dfa.isContextSensitive());
		while (true) { // while more work
			SimulatorState<Symbol> nextState = computeReachSet(dfa, previous, t, greedy, contextCache);
			if (nextState == null) throw noViableAlt(input, outerContext, previous.s0.configset, startIndex);
			DFAState D = nextState.s0;
			ATNConfigSet reach = nextState.s0.configset;

			int predictedAlt = getUniqueAlt(reach);
			if ( predictedAlt!=ATN.INVALID_ALT_NUMBER ) {
				D.isAcceptState = true;
				D.prediction = predictedAlt;

				if (optimize_ll1
					&& input.index() == startIndex
					&& nextState.outerContext == nextState.remainingOuterContext
					&& dfa.decision >= 0
					&& greedy
					&& !D.configset.hasSemanticContext())
				{
					if (t >= 0 && t <= Short.MAX_VALUE) {
						int key = (dfa.decision << 16) + t;
						LL1Table.put(key, predictedAlt);
					}
				}

				if (useContext && always_try_local_context) {
					retry_with_context_indicates_no_conflict++;
					reportContextSensitivity(dfa, nextState, startIndex, input.index());
				}
			}
			else {
				D.configset.setConflictingAlts(getConflictingAlts(reach));
				if ( D.configset.getConflictingAlts()!=null ) {
					if ( greedy ) {
						D.isAcceptState = true;
						D.prediction = predictedAlt = resolveToMinAlt(D, D.configset.getConflictingAlts());

						int k = input.index() - startIndex + 1; // how much input we used
//						System.out.println("used k="+k);
						if ( k == 1 || // SLL(1) == LL(1)
							 !userWantsCtxSensitive ||
							 !D.configset.getDipsIntoOuterContext() )
						{
<<<<<<< HEAD
							if ( !D.configset.hasSemanticContext() ) {
								reportAmbiguity(dfa, D, startIndex, input.index(), D.configset.getConflictingAlts(), D.configset);
=======
							if ( reportAmbiguities && !D.configset.hasSemanticContext ) {
								reportAmbiguity(dfa, D, startIndex, input.index(), D.configset.conflictingAlts, D.configset);
>>>>>>> 50180825
							}
						}
						else {
							int ambigIndex = input.index();

							if ( D.isAcceptState && D.configset.hasSemanticContext() ) {
								int nalts = decState.getNumberOfTransitions();
								List<DFAState.PredPrediction> predPredictions =
									predicateDFAState(D, D.configset, outerContext, nalts);
								if (predPredictions != null) {
									IntervalSet conflictingAlts = getConflictingAltsFromConfigSet(D.configset);
									if ( D.predicates.size() < conflictingAlts.size() ) {
										reportInsufficientPredicates(dfa, startIndex, ambigIndex,
																	conflictingAlts,
																	decState,
																	getPredsForAmbigAlts(conflictingAlts, D.configset, nalts),
																	D.configset,
																	false);
									}
									input.seek(startIndex);
									predictedAlt = evalSemanticContext(predPredictions, outerContext, true);
									if ( predictedAlt!=ATN.INVALID_ALT_NUMBER ) {
										return predictedAlt;
									}
								}
							}

							if ( debug ) System.out.println("RETRY with outerContext="+outerContext);
							dfa.setContextSensitive(true);
							SimulatorState<Symbol> fullContextState = computeStartState(dfa, outerContext, true);
							reportAttemptingFullContext(dfa, fullContextState, startIndex, ambigIndex);
							input.seek(startIndex);
							return execATN(dfa, input, startIndex, fullContextState);
						}
					}
					else {
						// upon ambiguity for nongreedy, default to exit branch to avoid inf loop
						// this handles case where we find ambiguity that stops DFA construction
						// before a config hits rule stop state. Was leaving prediction blank.
						int exitAlt = 2;
						D.isAcceptState = true; // when ambig or ctx sens or nongreedy or .* loop hitting rule stop
						D.prediction = predictedAlt = exitAlt;
					}
				}
			}

			if ( !greedy ) {
				int exitAlt = 2;
				if ( predictedAlt != ATN.INVALID_ALT_NUMBER && configWithAltAtStopState(reach, 1) ) {
					if ( debug ) System.out.println("nongreedy loop but unique alt "+D.configset.getUniqueAlt()+" at "+reach);
					// reaches end via .* means nothing after.
					D.isAcceptState = true;
					D.prediction = predictedAlt = exitAlt;
				}
				else {// if we reached end of rule via exit branch and decision nongreedy, we matched
					if ( configWithAltAtStopState(reach, exitAlt) ) {
						if ( debug ) System.out.println("nongreedy at stop state for exit branch");
						D.isAcceptState = true;
						D.prediction = predictedAlt = exitAlt;
					}
				}
			}

			if ( D.isAcceptState && D.configset.hasSemanticContext() ) {
				int nalts = decState.getNumberOfTransitions();
				List<DFAState.PredPrediction> predPredictions =
					predicateDFAState(D, D.configset, outerContext, nalts);
				if ( predPredictions!=null ) {
					int stopIndex = input.index();
					input.seek(startIndex);
<<<<<<< HEAD
					predictedAlt = evalSemanticContext(predPredictions, outerContext, false);
					if ( predictedAlt!=ATN.INVALID_ALT_NUMBER ) {
						return predictedAlt;
					}

					// Consistency check - the DFAState should not have a "fallback"
					// prediction specified for the case where no predicates succeed.
					assert D.prediction == ATN.INVALID_ALT_NUMBER;
=======
					IntervalSet alts = evalSemanticContext(predPredictions, outerContext, reportAmbiguities);
					D.prediction = ATN.INVALID_ALT_NUMBER;
					switch (alts.size()) {
					case 0:
						throw noViableAlt(input, outerContext, D.configset, startIndex);

					case 1:
						return alts.getMinElement();

					default:
						// report ambiguity after predicate evaluation to make sure the correct
						// set of ambig alts is reported.
						if (reportAmbiguities) {
							reportAmbiguity(dfa, D, startIndex, stopIndex, alts, D.configset);
						}
>>>>>>> 50180825

						return alts.getMinElement();
					}
				}
			}

			if ( D.isAcceptState ) return predictedAlt;

			previous = nextState;
			input.consume();
			t = input.LA(1);
		}
	}

	protected SimulatorState<Symbol> computeReachSet(DFA dfa, SimulatorState<Symbol> previous, int t, boolean greedy, PredictionContextCache contextCache) {
		final boolean useContext = previous.useContext;
		RuleContext<Symbol> remainingGlobalContext = previous.remainingOuterContext;
		List<ATNConfig> closureConfigs = new ArrayList<ATNConfig>(previous.s0.configset);
		List<Integer> contextElements = null;
		ATNConfigSet reach = new ATNConfigSet(!useContext);
		boolean stepIntoGlobal;
		do {
			boolean hasMoreContext = !useContext || remainingGlobalContext != null;
			if (!hasMoreContext) {
				reach.setOutermostConfigSet(true);
			}

			ATNConfigSet reachIntermediate = new ATNConfigSet(!useContext);
			int ncl = closureConfigs.size();
			for (int ci=0; ci<ncl; ci++) { // TODO: foreach
				ATNConfig c = closureConfigs.get(ci);
				if ( debug ) System.out.println("testing "+getTokenName(t)+" at "+c.toString());
				int n = c.state.getNumberOfTransitions();
				for (int ti=0; ti<n; ti++) {               // for each transition
					Transition trans = c.state.transition(ti);
					ATNState target = getReachableTarget(trans, t);
					if ( target!=null ) {
						reachIntermediate.add(new ATNConfig(c, target));
					}
				}
			}

<<<<<<< HEAD
			final boolean collectPredicates = false;
			stepIntoGlobal = closure(reachIntermediate, reach, collectPredicates, dfa.isContextSensitive(), greedy, contextCache.isContextSensitive(), hasMoreContext, contextCache);

			if (previous.useContext && stepIntoGlobal) {
				reach.clear();

				int nextContextElement = getInvokingState(remainingGlobalContext);
				if (contextElements == null) {
					contextElements = new ArrayList<Integer>();
				}

				if (remainingGlobalContext.isEmpty()) {
					remainingGlobalContext = null;
				} else {
					remainingGlobalContext = remainingGlobalContext.parent;
				}

				contextElements.add(nextContextElement);
				if (nextContextElement != PredictionContext.EMPTY_STATE_KEY) {
					for (int i = 0; i < closureConfigs.size(); i++) {
						closureConfigs.set(i, closureConfigs.get(i).appendContext(nextContextElement, contextCache));
					}
=======
		if ( reach.uniqueAlt != ATN.INVALID_ALT_NUMBER ) {
			retry_with_context_indicates_no_conflict++;
			reportContextSensitivity(dfa, reach, startIndex, input.index());
			return reach;
		}

		if ( reach.hasSemanticContext ) {
			SemanticContext[] altToPred = getPredsForAmbigAlts(reach.conflictingAlts, reach, nalts);
			// altToPred[uniqueAlt] is now our validating predicate (if any)
			List<DFAState.PredPrediction> predPredictions;
			if ( altToPred!=null ) {
				// we have a validating predicate; test it
				predPredictions = getPredicatePredictions(reach.conflictingAlts, altToPred);
				input.seek(startIndex);
				IntervalSet alts = evalSemanticContext(predPredictions, outerContext, reportAmbiguities);
				reach.uniqueAlt = ATN.INVALID_ALT_NUMBER;
				switch (alts.size()) {
				case 0:
					throw noViableAlt(input, outerContext, reach, startIndex);

				case 1:
					reach.uniqueAlt = alts.getMinElement();
					return reach;

				default:
					// reach.conflictingAlts holds the post-evaluation set of ambig alts
					reach.conflictingAlts = alts;
					break;
>>>>>>> 50180825
				}
			}
		} while (useContext && stepIntoGlobal);

		if (reach.isEmpty()) {
			return null;
		}

<<<<<<< HEAD
		DFAState dfaState = null;
		if (previous.s0 != null) {
			dfaState = addDFAEdge(dfa, previous.s0.configset, t, contextElements, reach, contextCache);
		}
=======
		// must have conflict
		if (reportAmbiguities) {
			reportAmbiguity(dfa, D, startIndex, input.index(), reach.conflictingAlts, reach);
		}

		reach.uniqueAlt = reach.conflictingAlts.getMinElement();
>>>>>>> 50180825

		return new SimulatorState<Symbol>(previous.outerContext, dfaState, useContext, (ParserRuleContext<Symbol>)remainingGlobalContext);
	}

	@NotNull
	public SimulatorState<Symbol> computeStartState(DFA dfa,
											ParserRuleContext<Symbol> globalContext,
											boolean useContext)
	{
		DFAState s0 = dfa.s0;
		if (s0 != null) {
			if (!useContext) {
				return new SimulatorState<Symbol>(globalContext, s0, useContext, globalContext);
			}

			s0.setContextSensitive(atn);
		}

		final int decision = dfa.decision;
		@NotNull
		final ATNState p = dfa.atnStartState;

		int previousContext = 0;
		RuleContext<Symbol> remainingGlobalContext = globalContext;
		PredictionContext initialContext = PredictionContext.EMPTY; // always at least the implicit call to start rule
		PredictionContextCache contextCache = new PredictionContextCache(dfa.isContextSensitive());
		if (useContext) {
			while (s0 != null && s0.isCtxSensitive && remainingGlobalContext != null) {
				DFAState next;
				if (remainingGlobalContext.isEmpty()) {
					next = s0.getContextTarget(PredictionContext.EMPTY_STATE_KEY);
					previousContext = PredictionContext.EMPTY_STATE_KEY;
					remainingGlobalContext = null;
				}
				else {
					next = s0.getContextTarget(getInvokingState(remainingGlobalContext));
					previousContext = getInvokingState(remainingGlobalContext);
					initialContext = initialContext.appendContext(getInvokingState(remainingGlobalContext), contextCache);
					remainingGlobalContext = remainingGlobalContext.parent;
				}

				if (next == null) {
					break;
				}

				s0 = next;
			}
		}

		if (s0 != null && !s0.isCtxSensitive) {
			return new SimulatorState<Symbol>(globalContext, s0, useContext, (ParserRuleContext<Symbol>)remainingGlobalContext);
		}

		ATNConfigSet configs = new ATNConfigSet(!useContext);

		DecisionState decState = null;
		if ( atn.decisionToState.size()>0 ) {
			decState = atn.decisionToState.get(decision);
		}

		boolean greedy = decState == null || decState.isGreedy;
		while (true) {
			ATNConfigSet reachIntermediate = new ATNConfigSet(!useContext);
			int n = p.getNumberOfTransitions();
			for (int ti=0; ti<n; ti++) {
				// for each transition
				ATNState target = p.transition(ti).target;
				reachIntermediate.add(new ATNConfig(target, ti + 1, initialContext));
			}

			boolean hasMoreContext = remainingGlobalContext != null;
			if (!hasMoreContext) {
				configs.setOutermostConfigSet(true);
			}

			final boolean collectPredicates = true;
			boolean stepIntoGlobal = closure(reachIntermediate, configs, collectPredicates, dfa.isContextSensitive(), greedy, contextCache.isContextSensitive(), hasMoreContext, contextCache);

			DFAState next = addDFAState(dfa, configs);
			if (s0 == null) {
				dfa.s0 = next;
			}
			else {
				s0.setContextTarget(previousContext, next);
			}
			s0 = next;

			if (!useContext || !stepIntoGlobal) {
				break;
			}

			// TODO: make sure it distinguishes empty stack states
			next.setContextSensitive(atn);

			configs.clear();
			int nextContextElement = getInvokingState(remainingGlobalContext);

			if (remainingGlobalContext.isEmpty()) {
				remainingGlobalContext = null;
			} else {
				remainingGlobalContext = remainingGlobalContext.parent;
			}

			if (nextContextElement != PredictionContext.EMPTY_STATE_KEY) {
				initialContext = initialContext.appendContext(nextContextElement, contextCache);
			}

			previousContext = nextContextElement;
		}

		return new SimulatorState<Symbol>(globalContext, s0, useContext, (ParserRuleContext<Symbol>)remainingGlobalContext);
	}

	@Nullable
	public ATNState getReachableTarget(@NotNull Transition trans, int ttype) {
		if ( trans instanceof AtomTransition ) {
			AtomTransition at = (AtomTransition)trans;
			if ( at.label == ttype ) {
				return at.target;
			}
		}
		else if ( trans instanceof SetTransition ) {
			SetTransition st = (SetTransition)trans;
			boolean not = trans instanceof NotSetTransition;
			if ( !not && st.set.contains(ttype) || not && !st.set.contains(ttype) ) {
				return st.target;
			}
		}
		else if ( trans instanceof RangeTransition ) {
			RangeTransition rt = (RangeTransition)trans;
			if ( ttype>=rt.from && ttype<=rt.to ) return rt.target;
		}
		else if ( trans instanceof WildcardTransition && ttype!=Token.EOF ) {
			return trans.target;
		}
		return null;
	}

	/** collect and set D's semantic context */
	public List<DFAState.PredPrediction> predicateDFAState(DFAState D,
														   ATNConfigSet configs,
														   RuleContext<Symbol> outerContext,
														   int nalts)
	{
		IntervalSet conflictingAlts = getConflictingAltsFromConfigSet(configs);
		if ( debug ) System.out.println("predicateDFAState "+D);
		SemanticContext[] altToPred = getPredsForAmbigAlts(conflictingAlts, configs, nalts);
		// altToPred[uniqueAlt] is now our validating predicate (if any)
		List<DFAState.PredPrediction> predPredictions = null;
		if ( altToPred!=null ) {
			// we have a validating predicate; test it
			// Update DFA so reach becomes accept state with predicate
			predPredictions = getPredicatePredictions(conflictingAlts, altToPred);
			D.predicates = predPredictions;
			D.prediction = ATN.INVALID_ALT_NUMBER; // make sure we use preds
		}
		return predPredictions;
	}

	public SemanticContext[] getPredsForAmbigAlts(@NotNull IntervalSet ambigAlts,
												  @NotNull ATNConfigSet configs,
												  int nalts)
	{
		// REACH=[1|1|[]|0:0, 1|2|[]|0:1]

		/* altToPred starts as an array of all null contexts. The entry at index i
		 * corresponds to alternative i. altToPred[i] may have one of three values:
		 *   1. null: no ATNConfig c is found such that c.alt==i
		 *   2. SemanticContext.NONE: At least one ATNConfig c exists such that
		 *      c.alt==i and c.semanticContext==SemanticContext.NONE. In other words,
		 *      alt i has at least one unpredicated config.
		 *   3. Non-NONE Semantic Context: There exists at least one, and for all
		 *      ATNConfig c such that c.alt==i, c.semanticContext!=SemanticContext.NONE.
		 *
		 * From this, it is clear that NONE||anything==NONE.
		 */
		SemanticContext[] altToPred = new SemanticContext[nalts +1];
		int n = altToPred.length;
		for (ATNConfig c : configs) {
			if ( ambigAlts.contains(c.alt) ) {
				altToPred[c.alt] = SemanticContext.or(altToPred[c.alt], c.semanticContext);
			}
		}

		int nPredAlts = 0;
		for (int i = 0; i < n; i++) {
			if (altToPred[i] == null) {
				altToPred[i] = SemanticContext.NONE;
			}
			else if (altToPred[i] != SemanticContext.NONE) {
				nPredAlts++;
			}
		}

		// Optimize away p||p and p&&p
		for (int i = 0; i < altToPred.length; i++) {
			altToPred[i] = altToPred[i].optimize();
		}

		// nonambig alts are null in altToPred
		if ( nPredAlts==0 ) altToPred = null;
		if ( debug ) System.out.println("getPredsForAmbigAlts result "+Arrays.toString(altToPred));
		return altToPred;
	}

	public List<DFAState.PredPrediction> getPredicatePredictions(IntervalSet ambigAlts, SemanticContext[] altToPred) {
		List<DFAState.PredPrediction> pairs = new ArrayList<DFAState.PredPrediction>();
		boolean containsPredicate = false;
		for (int i = 1; i < altToPred.length; i++) {
			SemanticContext pred = altToPred[i];

			// unpredicated is indicated by SemanticContext.NONE
			assert pred != null;

			// find first unpredicated but ambig alternative, if any.
			// Only ambiguous alternatives will have SemanticContext.NONE.
			// Any unambig alts or ambig naked alts after first ambig naked are ignored
			// (null, i) means alt i is the default prediction
			// if no (null, i), then no default prediction.
			if (ambigAlts!=null && ambigAlts.contains(i) && pred==SemanticContext.NONE) {
				pairs.add(new DFAState.PredPrediction(null, i));
			}
			else if ( pred!=SemanticContext.NONE ) {
				containsPredicate = true;
				pairs.add(new DFAState.PredPrediction(pred, i));
			}
		}

		if ( !containsPredicate ) {
			pairs = null;
		}

//		System.out.println(Arrays.toString(altToPred)+"->"+pairs);
		return pairs;
	}

<<<<<<< HEAD
	/** Look through a list of predicate/alt pairs, returning alt for the
	 *  first pair that wins. A null predicate indicates the default
	 *  prediction for disambiguating predicates.
	 *
	 * @param checkUniqueMatch If true, {@link ATN#INVALID_ALT_NUMBER} will be returned
	 *      if the match in not unique.
	 */
	public int evalSemanticContext(@NotNull List<DFAState.PredPrediction> predPredictions,
								   ParserRuleContext<Symbol> outerContext,
								   boolean checkUniqueMatch)
=======
	/** Look through a list of predicate/alt pairs, returning alts for the
	 *  pairs that win. A {@code null} predicate indicates an alt containing an
	 *  unpredicated config which behaves as "always true."
	 */
	public IntervalSet evalSemanticContext(List<DFAState.PredPrediction> predPredictions,
										   ParserRuleContext<?> outerContext,
										   boolean complete)
>>>>>>> 50180825
	{
		IntervalSet predictions = new IntervalSet();
		for (DFAState.PredPrediction pair : predPredictions) {
			if ( pair.pred==null ) {
<<<<<<< HEAD
				if (checkUniqueMatch && predictedAlt != ATN.INVALID_ALT_NUMBER) {
					// multiple predicates succeeded.
					return ATN.INVALID_ALT_NUMBER;
				}
				else {
					predictedAlt = pair.alt; // default prediction
					if (checkUniqueMatch) {
						continue;
					}
					else {
						break;
					}
				}
=======
				predictions.add(pair.alt);
				if (!complete) {
					break;
				}

				continue;
>>>>>>> 50180825
			}

			boolean evaluatedResult = pair.pred.eval(parser, outerContext);
			if ( debug || dfa_debug ) {
				System.out.println("eval pred "+pair+"="+evaluatedResult);
			}

			if ( evaluatedResult ) {
				if ( debug || dfa_debug ) System.out.println("PREDICT "+pair.alt);
<<<<<<< HEAD
				if (checkUniqueMatch && predictedAlt != ATN.INVALID_ALT_NUMBER) {
					// multiple predicates succeeded.
					return ATN.INVALID_ALT_NUMBER;
				}
				else {
					predictedAlt = pair.alt;
					if (!checkUniqueMatch) {
						break;
					}
=======
				predictions.add(pair.alt);
				if (!complete) {
					break;
>>>>>>> 50180825
				}
			}
		}

		return predictions;
	}


	/* TODO: If we are doing predicates, there is no point in pursuing
		 closure operations if we reach a DFA state that uniquely predicts
		 alternative. We will not be caching that DFA state and it is a
		 waste to pursue the closure. Might have to advance when we do
		 ambig detection thought :(
		  */

	protected boolean closure(ATNConfigSet sourceConfigs,
						   @NotNull ATNConfigSet configs,
						   boolean collectPredicates,
						   boolean contextSensitiveDfa,
						   boolean greedy, boolean loopsSimulateTailRecursion,
						   boolean hasMoreContext,
						   @Nullable PredictionContextCache contextCache)
	{
		if (contextCache == null) {
			contextCache = contextSensitiveDfa ? PredictionContextCache.UNCACHED_FULL : PredictionContextCache.UNCACHED_LOCAL;
		}

		boolean stepIntoGlobal = false;
		ATNConfigSet currentConfigs = sourceConfigs;
		Set<ATNConfig> closureBusy = new HashSet<ATNConfig>();
		while (currentConfigs.size() > 0) {
			ATNConfigSet intermediate = new ATNConfigSet(!contextSensitiveDfa);
			for (ATNConfig config : currentConfigs) {
				if (optimize_closure_busy && !closureBusy.add(config)) {
					continue;
				}

				stepIntoGlobal |= closure(config, configs, intermediate, closureBusy, collectPredicates, greedy, loopsSimulateTailRecursion, hasMoreContext, contextCache, 0);
			}

			currentConfigs = intermediate;
		}

		return stepIntoGlobal;
	}

	protected boolean closure(@NotNull ATNConfig config,
						   @NotNull ATNConfigSet configs,
						   @Nullable ATNConfigSet intermediate,
						   @NotNull Set<ATNConfig> closureBusy,
						   boolean collectPredicates,
						   boolean greedy, boolean loopsSimulateTailRecursion,
						   boolean hasMoreContexts,
						   @NotNull PredictionContextCache contextCache,
						   int depth)
	{
		if ( debug ) System.out.println("closure("+config.toString(parser,true)+")");

		if ( !optimize_closure_busy && !closureBusy.add(config) ) {
			return false; // avoid infinite recursion
		}

		boolean stepIntoGlobal = false;
		boolean hasEmpty = config.context == null || config.context.isEmpty();
		if ( config.state instanceof RuleStopState ) {
			if ( !greedy ) {
				// don't see past end of a rule for any nongreedy decision
				if ( debug ) System.out.println("NONGREEDY at stop state of "+
												getRuleName(config.state.ruleIndex));
				configs.add(config, contextCache);
				return stepIntoGlobal;
			}
			// We hit rule end. If we have context info, use it
			if ( config.context!=null && !config.context.isEmpty() ) {
				for (int i = 0; i < config.context.size(); i++) {
					if (config.context.getInvokingState(i) == PredictionContext.EMPTY_STATE_KEY) {
						hasEmpty = true;
						continue;
					}

					PredictionContext newContext = config.context.getParent(i); // "pop" invoking state
					ATNState invokingState = atn.states.get(config.context.getInvokingState(i));
					RuleTransition rt = (RuleTransition)invokingState.transition(0);
					ATNState retState = rt.followState;
					ATNConfig c = new ATNConfig(retState, config.alt, newContext, config.semanticContext);
					// While we have context to pop back from, we may have
					// gotten that context AFTER having fallen off a rule.
					// Make sure we track that we are now out of context.
					c.reachesIntoOuterContext = config.reachesIntoOuterContext;
					assert depth > Integer.MIN_VALUE;
					if (optimize_closure_busy && c.context.isEmpty() && !closureBusy.add(c)) {
						continue;
					}

					stepIntoGlobal |= closure(c, configs, intermediate, closureBusy, collectPredicates, greedy, loopsSimulateTailRecursion, hasMoreContexts, contextCache, depth - 1);
				}

				if (!hasEmpty || !hasMoreContexts) {
					return stepIntoGlobal;
				}

				config = new ATNConfig(config, config.state, PredictionContext.EMPTY);
			}
			else if (!hasMoreContexts) {
				configs.add(config, contextCache);
				return stepIntoGlobal;
			}
			else {
				// else if we have no context info, just chase follow links (if greedy)
				if ( debug ) System.out.println("FALLING off rule "+
												getRuleName(config.state.ruleIndex));
			}
		}

		ATNState p = config.state;
		// optimization
		if ( !p.onlyHasEpsilonTransitions() ) {
            configs.add(config, contextCache);
            if ( debug ) System.out.println("added config "+configs);
        }

        for (int i=0; i<p.getNumberOfTransitions(); i++) {
            Transition t = p.transition(i);
            boolean continueCollecting =
				!(t instanceof ActionTransition) && collectPredicates;
            ATNConfig c = getEpsilonTarget(config, t, continueCollecting, depth == 0, contextCache);
			if ( c!=null ) {
				if (loopsSimulateTailRecursion) {
					if ( config.state instanceof StarLoopbackState || config.state instanceof PlusLoopbackState ) {
						c.context = contextCache.getChild(c.context, config.state.stateNumber);
						if ( debug ) System.out.println("Loop back; push "+config.state.stateNumber+", stack="+c.context);
					}
				}

				if (config.state instanceof LoopEndState) {
					if ( debug ) System.out.println("Loop end; pop, stack="+c.context);
					LoopEndState end = (LoopEndState)config.state;
					c.context = c.context.popAll(end.loopBackStateNumber, contextCache);
				}

				if (t instanceof RuleTransition) {
					if (intermediate != null && !collectPredicates) {
						intermediate.add(c, contextCache);
						continue;
					}
				}

				if (optimize_closure_busy) {
					boolean checkClosure = false;
					if (c.state instanceof StarLoopEntryState || c.state instanceof BlockEndState || c.state instanceof LoopEndState) {
						checkClosure = true;
					}
					else if (c.state instanceof PlusBlockStartState) {
						checkClosure = true;
					}
					else if (config.state instanceof RuleStopState && c.context.isEmpty()) {
						checkClosure = true;
					}

					if (checkClosure && !closureBusy.add(c)) {
						continue;
					}
				}

				int newDepth = depth;
				if ( config.state instanceof RuleStopState ) {
					// target fell off end of rule; mark resulting c as having dipped into outer context
					// We can't get here if incoming config was rule stop and we had context
					// track how far we dip into outer context.  Might
					// come in handy and we avoid evaluating context dependent
					// preds if this is > 0.
					c.reachesIntoOuterContext++;
					stepIntoGlobal = true;
					assert newDepth > Integer.MIN_VALUE;
					newDepth--;
					if ( debug ) System.out.println("dips into outer ctx: "+c);
				}
				else if (t instanceof RuleTransition) {
					// latch when newDepth goes negative - once we step out of the entry context we can't return
					if (newDepth >= 0) {
						newDepth++;
					}
				}

				stepIntoGlobal |= closure(c, configs, intermediate, closureBusy, continueCollecting, greedy, loopsSimulateTailRecursion, hasMoreContexts, contextCache, newDepth);
			}
		}

		return stepIntoGlobal;
	}

	@NotNull
	public String getRuleName(int index) {
		if ( parser!=null && index>=0 ) return parser.getRuleNames()[index];
		return "<rule "+index+">";
	}

	@Nullable
	public ATNConfig getEpsilonTarget(@NotNull ATNConfig config, @NotNull Transition t, boolean collectPredicates, boolean inContext, PredictionContextCache contextCache) {
		if ( t instanceof RuleTransition ) {
			return ruleTransition(config, t, contextCache);
		}
		else if ( t instanceof PredicateTransition ) {
			return predTransition(config, (PredicateTransition)t, collectPredicates, inContext);
		}
		else if ( t instanceof ActionTransition ) {
			return actionTransition(config, (ActionTransition)t);
		}
		else if ( t.isEpsilon() ) {
			return new ATNConfig(config, t.target);
		}
		return null;
	}

	@NotNull
	public ATNConfig actionTransition(@NotNull ATNConfig config, @NotNull ActionTransition t) {
		if ( debug ) System.out.println("ACTION edge "+t.ruleIndex+":"+t.actionIndex);
		return new ATNConfig(config, t.target);
	}

	@Nullable
	public ATNConfig predTransition(@NotNull ATNConfig config,
									@NotNull PredicateTransition pt,
									boolean collectPredicates,
									boolean inContext)
	{
		if ( debug ) {
			System.out.println("PRED (collectPredicates="+collectPredicates+") "+
                    pt.ruleIndex+":"+pt.predIndex+
					", ctx dependent="+pt.isCtxDependent);
			if ( parser != null ) {
                System.out.println("context surrounding pred is "+
                                   parser.getRuleInvocationStack());
            }
		}

        ATNConfig c;
        if ( collectPredicates &&
			 (!pt.isCtxDependent || (pt.isCtxDependent&&inContext)) )
		{
            SemanticContext newSemCtx = SemanticContext.and(config.semanticContext, pt.getPredicate());
            c = new ATNConfig(config, pt.target, newSemCtx);
        }
		else {
			c = new ATNConfig(config, pt.target);
		}

		if ( debug ) System.out.println("config from pred transition="+c);
        return c;
	}

	@NotNull
	public ATNConfig ruleTransition(@NotNull ATNConfig config, @NotNull Transition t, @Nullable PredictionContextCache contextCache) {
		if ( debug ) {
			System.out.println("CALL rule "+getRuleName(t.target.ruleIndex)+
							   ", ctx="+config.context);
		}
		ATNState p = config.state;
		PredictionContext newContext;
		if (contextCache != null) {
			newContext = contextCache.getChild(config.context, p.stateNumber);
		}
		else {
			newContext = config.context.getChild(p.stateNumber);
		}

		return new ATNConfig(config, t.target, newContext);
	}

	/**
	 * From grammar:

	 s' : s s ;
	 s : x? | x ;
	 x : 'a' ;

	 config list: (4,1), (11,1,4), (7,1), (3,1,1), (4,1,1), (8,1,1), (7,1,1),
	 (8,2), (11,2,8), (11,1,[8 1])

	 state to config list:

	 3  -> (3,1,1)
	 4  -> (4,1), (4,1,1)
	 7  -> (7,1), (7,1,1)
	 8  -> (8,1,1), (8,2)
	 11 -> (11,1,4), (11,2,8), (11,1,8 1)

	 Walk and find state config lists with > 1 alt. If none, no conflict. return null. Here, states 11
	 and 8 have lists with both alts 1 and 2. Must check these config lists for conflicting configs.

	 Sam pointed out a problem with the previous definition, v3, of
	 ambiguous states. If we have another state associated with conflicting
	 alternatives, we should keep going. For example, the following grammar

	 s : (ID | ID ID?) ';' ;

	 When the ATN simulation reaches the state before ';', it has a DFA
	 state that looks like: [12|1|[], 6|2|[], 12|2|[]]. Naturally
	 12|1|[] and 12|2|[] conflict, but we cannot stop processing this node
	 because alternative to has another way to continue, via [6|2|[]].
	 The key is that we have a single state that has config's only associated
	 with a single alternative, 2, and crucially the state transitions
	 among the configurations are all non-epsilon transitions. That means
	 we don't consider any conflicts that include alternative 2. So, we
	 ignore the conflict between alts 1 and 2. We ignore a set of
	 conflicting alts when there is an intersection with an alternative
	 associated with a single alt state in the state->config-list map.

	 It's also the case that we might have two conflicting configurations but
	 also a 3rd nonconflicting configuration for a different alternative:
	 [1|1|[], 1|2|[], 8|3|[]]. This can come about from grammar:

	 a : A | A | A B ;

	 After matching input A, we reach the stop state for rule A, state 1.
	 State 8 is the state right before B. Clearly alternatives 1 and 2
	 conflict and no amount of further lookahead will separate the two.
	 However, alternative 3 will be able to continue and so we do not
	 stop working on this state. In the previous example, we're concerned
	 with states associated with the conflicting alternatives. Here alt
	 3 is not associated with the conflicting configs, but since we can continue
	 looking for input reasonably, I don't declare the state done. We
	 ignore a set of conflicting alts when we have an alternative
	 that we still need to pursue.

	 So, in summary, as long as there is a single configuration that is
	 not conflicting with any other configuration for that state, then
	 there is more input we can use to keep going. E.g.,
	 s->[(s,1,[x]), (s,2,[x]), (s,2,[y])]
	 s->[(s,1,_)]
	 s->[(s,1,[y]), (s,2,[x])]
	 Regardless of what goes on for the other states, this is
	 sufficient to force us to add this new state to the ATN-to-DFA work list.

	 TODO: split into "has nonconflict config--add to work list" and getambigalts
	 functions
	 */
	@Nullable
	public IntervalSet getConflictingAlts(@NotNull ATNConfigSet configs) {
		if ( debug ) System.out.println("### check ambiguous  "+configs);
		// First get a list of configurations for each state.
		// Most of the time, each state will have one associated configuration.
		MultiMap<Integer, ATNConfig> stateToConfigListMap = new MultiMap<Integer, ATNConfig>();
		Map<Integer, IntervalSet> stateToAltListMap = new HashMap<Integer, IntervalSet>();

		for (ATNConfig c : configs) {
			stateToConfigListMap.map(c.state.stateNumber, c);
			IntervalSet alts = stateToAltListMap.get(c.state.stateNumber);
			if ( alts==null ) {
				alts = new IntervalSet();
				stateToAltListMap.put(c.state.stateNumber, alts);
			}
			alts.add(c.alt);
		}
		// potential conflicts are states, s, with > 1 configurations and diff alts
		// find all alts with potential conflicts
		int numPotentialConflicts = 0;
		IntervalSet altsToIgnore = new IntervalSet();
		for (int state : stateToConfigListMap.keySet()) { // for each state
			IntervalSet alts = stateToAltListMap.get(state);
			if ( alts.size()==1 ) {
				if ( !atn.states.get(state).onlyHasEpsilonTransitions() ) {
					List<ATNConfig> configsPerState = stateToConfigListMap.get(state);
					ATNConfig anyConfig = configsPerState.get(0);
					altsToIgnore.add(anyConfig.alt);
					if ( debug ) System.out.println("### one alt and all non-ep: "+configsPerState);
				}
				// remove state's configurations from further checking; no issues with them.
				// (can't remove as it's concurrent modification; set to null)
//				return null;
				stateToConfigListMap.put(state, null);
			}
			else {
				numPotentialConflicts++;
			}
		}

		if ( debug ) System.out.println("### altsToIgnore: "+altsToIgnore);
		if ( debug ) System.out.println("### stateToConfigListMap="+stateToConfigListMap);

		if ( numPotentialConflicts==0 ) {
			return null;
		}

		// compare each pair of configs in sets for states with > 1 alt in config list, looking for
		// (s, i, ctx) and (s, j, ctx') where ctx==ctx' or one is suffix of the other.
		IntervalSet ambigAlts = new IntervalSet();
		for (int state : stateToConfigListMap.keySet()) {
			List<ATNConfig> configsPerState = stateToConfigListMap.get(state);
			if (configsPerState == null) continue;
			IntervalSet alts = stateToAltListMap.get(state);
// Sam's correction to ambig def is here:
			if ( !altsToIgnore.isNil() && alts.and(altsToIgnore).size()<=1 ) {
//				System.err.println("ignoring alt since "+alts+"&"+altsToIgnore+
//								   ".size is "+alts.and(altsToIgnore).size());
				continue;
			}
			int size = configsPerState.size();
			for (int i = 0; i < size; i++) {
				ATNConfig c = configsPerState.get(i);
				for (int j = i+1; j < size; j++) {
					ATNConfig d = configsPerState.get(j);
					if ( c.alt != d.alt ) {
						boolean conflicting =
							c.context.equals(d.context);
						if ( conflicting ) {
							if ( debug ) {
								System.out.println("we reach state "+c.state.stateNumber+
												   " in rule "+
												   (parser !=null ? getRuleName(c.state.ruleIndex) :"n/a")+
												   " alts "+c.alt+","+d.alt+" from ctx "+Utils.join(c.context.toStrings(parser, c.state.stateNumber), "")
												   +" and "+ Utils.join(d.context.toStrings(parser, d.state.stateNumber), ""));
							}
							ambigAlts.add(c.alt);
							ambigAlts.add(d.alt);
						}
					}
				}
			}
		}

		if ( debug ) System.out.println("### ambigAlts="+ambigAlts);

		if ( ambigAlts.isNil() ) return null;

		return ambigAlts;
	}

	protected IntervalSet getConflictingAltsFromConfigSet(ATNConfigSet configs) {
		IntervalSet conflictingAlts;
		if ( configs.getUniqueAlt()!= ATN.INVALID_ALT_NUMBER ) {
			conflictingAlts = IntervalSet.of(configs.getUniqueAlt());
		}
		else {
			conflictingAlts = configs.getConflictingAlts();
		}
		return conflictingAlts;
	}

	protected int resolveToMinAlt(@NotNull DFAState D, IntervalSet conflictingAlts) {
		// kill dead alts so we don't chase them ever
//		killAlts(conflictingAlts, D.configset);
		D.prediction = conflictingAlts.getMinElement();
		if ( debug ) System.out.println("RESOLVED TO "+D.prediction+" for "+D);
		return D.prediction;
	}

	@NotNull
	public String getTokenName(int t) {
		if ( t==Token.EOF ) return "EOF";
		if ( parser!=null && parser.getTokenNames()!=null ) {
			String[] tokensNames = parser.getTokenNames();
			if ( t>=tokensNames.length ) {
				System.err.println(t+" ttype out of range: "+ Arrays.toString(tokensNames));
				System.err.println(((CommonTokenStream)parser.getInputStream()).getTokens());
			}
			else {
				return tokensNames[t]+"<"+t+">";
			}
		}
		return String.valueOf(t);
	}

	public String getLookaheadName(SymbolStream<? extends Symbol> input) {
		return getTokenName(input.LA(1));
	}

	public void dumpDeadEndConfigs(@NotNull NoViableAltException nvae) {
		System.err.println("dead end configs: ");
		for (ATNConfig c : nvae.deadEndConfigs) {
			String trans = "no edges";
			if ( c.state.getNumberOfTransitions()>0 ) {
				Transition t = c.state.transition(0);
				if ( t instanceof AtomTransition) {
					AtomTransition at = (AtomTransition)t;
					trans = "Atom "+getTokenName(at.label);
				}
				else if ( t instanceof SetTransition ) {
					SetTransition st = (SetTransition)t;
					boolean not = st instanceof NotSetTransition;
					trans = (not?"~":"")+"Set "+st.set.toString();
				}
			}
			System.err.println(c.toString(parser, true)+":"+trans);
		}
	}

	@NotNull
	public NoViableAltException noViableAlt(@NotNull SymbolStream<? extends Symbol> input,
											@NotNull ParserRuleContext<Symbol> outerContext,
											@NotNull ATNConfigSet configs,
											int startIndex)
	{
		return new NoViableAltException(parser, input,
											input.get(startIndex),
											input.LT(1),
											configs, outerContext);
	}

	public int getUniqueAlt(@NotNull Collection<ATNConfig> configs) {
		int alt = ATN.INVALID_ALT_NUMBER;
		for (ATNConfig c : configs) {
			if ( alt == ATN.INVALID_ALT_NUMBER ) {
				alt = c.alt; // found first alt
			}
			else if ( c.alt!=alt ) {
				return ATN.INVALID_ALT_NUMBER;
			}
		}
		return alt;
	}

	public boolean configWithAltAtStopState(@NotNull Collection<ATNConfig> configs, int alt) {
		for (ATNConfig c : configs) {
			if ( c.alt == alt ) {
				if ( c.state.getClass() == RuleStopState.class ) {
					return true;
				}
			}
		}
		return false;
	}

	@NotNull
	protected DFAState addDFAEdge(@NotNull DFA dfa,
								  @NotNull ATNConfigSet p,
								  int t,
								  List<Integer> contextTransitions,
								  @NotNull ATNConfigSet q,
								  PredictionContextCache contextCache)
	{
		assert dfa.isContextSensitive() || contextTransitions == null || contextTransitions.isEmpty();

		DFAState from = addDFAState(dfa, p);
		DFAState to = addDFAState(dfa, q);

		if (contextTransitions != null) {
			for (int context : contextTransitions) {
				if (context == PredictionContext.EMPTY_STATE_KEY) {
					if (from.configset.isOutermostConfigSet()) {
						continue;
					}
				}

				if (!from.isCtxSensitive) {
					from.setContextSensitive(atn);
				}

				from.contextSymbols.add(t);
				DFAState next = from.getContextTarget(context);
				if (next != null) {
					from = next;
					continue;
				}

				next = addDFAContextState(dfa, from.configset, context, contextCache);
				assert context != PredictionContext.EMPTY_STATE_KEY || next.configset.isOutermostConfigSet();
				from.setContextTarget(context, next);
				from = next;
			}
		}

        if ( debug ) System.out.println("EDGE "+from+" -> "+to+" upon "+getTokenName(t));
		addDFAEdge(from, t, to);
		if ( debug ) System.out.println("DFA=\n"+dfa.toString(parser!=null?parser.getTokenNames():null, parser!=null?parser.getRuleNames():null));
		return to;
	}

	protected void addDFAEdge(@Nullable DFAState p, int t, @Nullable DFAState q) {
		if ( p!=null ) {
			p.setTarget(t, q);
		}
	}

	/** See comment on LexerInterpreter.addDFAState. */
	@NotNull
	protected DFAState addDFAContextState(@NotNull DFA dfa, @NotNull ATNConfigSet configs, int invokingContext, PredictionContextCache contextCache) {
		if (invokingContext != PredictionContext.EMPTY_STATE_KEY) {
			ATNConfigSet contextConfigs = new ATNConfigSet(false);
			for (ATNConfig config : configs) {
				contextConfigs.add(config.appendContext(invokingContext, contextCache));
			}

			return addDFAState(dfa, contextConfigs);
		}
		else {
			assert !configs.isOutermostConfigSet() : "Shouldn't be adding a duplicate edge.";
			configs = configs.clone(true);
			configs.setOutermostConfigSet(true);
			return addDFAState(dfa, configs);
		}
	}

	/** See comment on LexerInterpreter.addDFAState. */
	@NotNull
	protected DFAState addDFAState(@NotNull DFA dfa, @NotNull ATNConfigSet configs) {
		DFAState proposed = new DFAState(configs, -1, atn.maxTokenType);
		DFAState existing = dfa.states.get(proposed);
		if ( existing!=null ) return existing;

		DFAState newState = proposed;

		newState.stateNumber = dfa.states.size();
		configs.optimizeConfigs(this);
		newState.configset = configs.clone(true);
		dfa.states.put(newState, newState);
        if ( debug ) System.out.println("adding new DFA state: "+newState);
		return newState;
	}

//	public void reportConflict(int startIndex, int stopIndex,
//							   @NotNull IntervalSet alts,
//							   @NotNull ATNConfigSet configs)
//	{
//		if ( debug || retry_debug ) {
//			System.out.println("reportConflict "+alts+":"+configs+
//							   ", input="+parser.getInputString(startIndex, stopIndex));
//		}
//		if ( parser!=null ) parser.getErrorHandler().reportConflict(parser, startIndex, stopIndex, alts, configs);
//	}

	public void reportAttemptingFullContext(DFA dfa, SimulatorState<Symbol> initialState, int startIndex, int stopIndex) {
        if ( debug || retry_debug ) {
            System.out.println("reportAttemptingFullContext decision="+dfa.decision+":"+initialState.s0.configset+
                               ", input="+parser.getInputString(startIndex, stopIndex));
        }
        if ( parser!=null ) parser.getErrorHandler().reportAttemptingFullContext(parser, dfa, startIndex, stopIndex, initialState);
    }

	public void reportContextSensitivity(DFA dfa, SimulatorState<Symbol> acceptState, int startIndex, int stopIndex) {
        if ( debug || retry_debug ) {
            System.out.println("reportContextSensitivity decision="+dfa.decision+":"+acceptState.s0.configset+
                               ", input="+parser.getInputString(startIndex, stopIndex));
        }
        if ( parser!=null ) parser.getErrorHandler().reportContextSensitivity(parser, dfa, startIndex, stopIndex, acceptState);
    }

    /** If context sensitive parsing, we know it's ambiguity not conflict */
    public void reportAmbiguity(@NotNull DFA dfa, DFAState D, int startIndex, int stopIndex,
								@NotNull IntervalSet ambigAlts,
								@NotNull ATNConfigSet configs)
	{
		if ( debug || retry_debug ) {
//			ParserATNPathFinder finder = new ParserATNPathFinder(parser, atn);
//			int i = 1;
//			for (Transition t : dfa.atnStartState.transitions) {
//				System.out.println("ALT "+i+"=");
//				System.out.println(startIndex+".."+stopIndex+", len(input)="+parser.getInputStream().size());
//				TraceTree path = finder.trace(t.target, parser.getContext(), (TokenStream)parser.getInputStream(),
//											  startIndex, stopIndex);
//				if ( path!=null ) {
//					System.out.println("path = "+path.toStringTree());
//					for (TraceTree leaf : path.leaves) {
//						List<ATNState> states = path.getPathToNode(leaf);
//						System.out.println("states="+states);
//					}
//				}
//				i++;
//			}
			System.out.println("reportAmbiguity "+
							   ambigAlts+":"+configs+
                               ", input="+parser.getInputString(startIndex, stopIndex));
        }
        if ( parser!=null ) parser.getErrorHandler().reportAmbiguity(parser, dfa, startIndex, stopIndex,
                                                                     ambigAlts, configs);
    }
<<<<<<< HEAD

    public void reportInsufficientPredicates(@NotNull DFA dfa, int startIndex, int stopIndex,
											 @NotNull IntervalSet ambigAlts,
											 DecisionState decState,
											 @NotNull SemanticContext[] altToPred,
											 @NotNull ATNConfigSet configs,
											 boolean fullContextParse)
    {
        if ( debug || retry_debug ) {
            System.out.println("reportInsufficientPredicates "+
                               ambigAlts+", decState="+decState+": "+Arrays.toString(altToPred)+
                               parser.getInputString(startIndex, stopIndex));
        }
        if ( parser!=null ) {
            parser.getErrorHandler().reportInsufficientPredicates(parser, dfa, startIndex, stopIndex, ambigAlts,
																  decState, altToPred, configs, fullContextParse);
        }
    }

	protected int getInvokingState(RuleContext<?> context) {
		if (context.isEmpty()) {
			return PredictionContext.EMPTY_STATE_KEY;
		}
		
		return context.invokingState;
	}

=======
>>>>>>> 50180825
}<|MERGE_RESOLUTION|>--- conflicted
+++ resolved
@@ -250,17 +250,6 @@
 	@NotNull
 	public final DFA[] decisionToDFA;
 
-<<<<<<< HEAD
-	/** By default we do full context-sensitive LL(*) parsing not
-	 *  Strong LL(*) parsing. If we fail with Strong LL(*) we
-	 *  try full LL(*). That means we rewind and use context information
-	 *  when closure operations fall off the end of the rule that
-	 *  holds the decision were evaluating.
-	 */
-	protected boolean userWantsCtxSensitive = true;
-
-	protected final Map<Integer, Integer> LL1Table = new HashMap<Integer, Integer>();
-=======
 	/**
 	 * When {@code true}, ambiguous alternatives are reported when they are
 	 * encountered within {@link #execATN}. When {@code false}, these messages
@@ -271,7 +260,16 @@
 	 * this information.
 	 */
 	public boolean reportAmbiguities = true;
->>>>>>> 50180825
+
+	/** By default we do full context-sensitive LL(*) parsing not
+	 *  Strong LL(*) parsing. If we fail with Strong LL(*) we
+	 *  try full LL(*). That means we rewind and use context information
+	 *  when closure operations fall off the end of the rule that
+	 *  holds the decision were evaluating.
+	 */
+	protected boolean userWantsCtxSensitive = true;
+
+	protected final Map<Integer, Integer> LL1Table = new HashMap<Integer, Integer>();
 
 	/** Testing only! */
 	public ParserATNSimulator(@NotNull ATN atn) {
@@ -543,9 +541,9 @@
 					if ( acceptState.predicates!=null ) {
 						// rewind input so pred's LT(i) calls make sense
 						input.seek(startIndex);
-						int predictedAlt = evalSemanticContext(s.predicates, outerContext, true);
-						if ( predictedAlt!=ATN.INVALID_ALT_NUMBER ) {
-							return predictedAlt;
+						IntervalSet predictions = evalSemanticContext(s.predicates, outerContext, true);
+						if ( predictions.size() == 1 ) {
+							return predictions.getMinElement();
 						}
 					}
 
@@ -561,16 +559,10 @@
 		if ( s.predicates!=null ) {
 			// rewind input so pred's LT(i) calls make sense
 			input.seek(startIndex);
-<<<<<<< HEAD
-			int predictedAlt = evalSemanticContext(s.predicates, outerContext, false);
-			if ( predictedAlt!=ATN.INVALID_ALT_NUMBER ) {
-				return predictedAlt;
-=======
 			// since we don't report ambiguities in execDFA, we never need to use complete predicate evaluation here
 			IntervalSet alts = evalSemanticContext(s.predicates, outerContext, false);
 			if (alts.isNil()) {
 				throw noViableAlt(input, outerContext, s.configset, startIndex);
->>>>>>> 50180825
 			}
 
 			return alts.getMinElement();
@@ -683,13 +675,8 @@
 							 !userWantsCtxSensitive ||
 							 !D.configset.getDipsIntoOuterContext() )
 						{
-<<<<<<< HEAD
-							if ( !D.configset.hasSemanticContext() ) {
+							if ( reportAmbiguities && !D.configset.hasSemanticContext() ) {
 								reportAmbiguity(dfa, D, startIndex, input.index(), D.configset.getConflictingAlts(), D.configset);
-=======
-							if ( reportAmbiguities && !D.configset.hasSemanticContext ) {
-								reportAmbiguity(dfa, D, startIndex, input.index(), D.configset.conflictingAlts, D.configset);
->>>>>>> 50180825
 							}
 						}
 						else {
@@ -700,19 +687,11 @@
 								List<DFAState.PredPrediction> predPredictions =
 									predicateDFAState(D, D.configset, outerContext, nalts);
 								if (predPredictions != null) {
-									IntervalSet conflictingAlts = getConflictingAltsFromConfigSet(D.configset);
-									if ( D.predicates.size() < conflictingAlts.size() ) {
-										reportInsufficientPredicates(dfa, startIndex, ambigIndex,
-																	conflictingAlts,
-																	decState,
-																	getPredsForAmbigAlts(conflictingAlts, D.configset, nalts),
-																	D.configset,
-																	false);
-									}
 									input.seek(startIndex);
-									predictedAlt = evalSemanticContext(predPredictions, outerContext, true);
-									if ( predictedAlt!=ATN.INVALID_ALT_NUMBER ) {
-										return predictedAlt;
+									// always use complete evaluation here since we'll want to retry with full context if still ambiguous
+									IntervalSet alts = evalSemanticContext(predPredictions, outerContext, true);
+									if (alts.size() == 1) {
+										return alts.getMinElement();
 									}
 								}
 							}
@@ -760,16 +739,6 @@
 				if ( predPredictions!=null ) {
 					int stopIndex = input.index();
 					input.seek(startIndex);
-<<<<<<< HEAD
-					predictedAlt = evalSemanticContext(predPredictions, outerContext, false);
-					if ( predictedAlt!=ATN.INVALID_ALT_NUMBER ) {
-						return predictedAlt;
-					}
-
-					// Consistency check - the DFAState should not have a "fallback"
-					// prediction specified for the case where no predicates succeed.
-					assert D.prediction == ATN.INVALID_ALT_NUMBER;
-=======
 					IntervalSet alts = evalSemanticContext(predPredictions, outerContext, reportAmbiguities);
 					D.prediction = ATN.INVALID_ALT_NUMBER;
 					switch (alts.size()) {
@@ -785,7 +754,6 @@
 						if (reportAmbiguities) {
 							reportAmbiguity(dfa, D, startIndex, stopIndex, alts, D.configset);
 						}
->>>>>>> 50180825
 
 						return alts.getMinElement();
 					}
@@ -828,7 +796,6 @@
 				}
 			}
 
-<<<<<<< HEAD
 			final boolean collectPredicates = false;
 			stepIntoGlobal = closure(reachIntermediate, reach, collectPredicates, dfa.isContextSensitive(), greedy, contextCache.isContextSensitive(), hasMoreContext, contextCache);
 
@@ -851,36 +818,6 @@
 					for (int i = 0; i < closureConfigs.size(); i++) {
 						closureConfigs.set(i, closureConfigs.get(i).appendContext(nextContextElement, contextCache));
 					}
-=======
-		if ( reach.uniqueAlt != ATN.INVALID_ALT_NUMBER ) {
-			retry_with_context_indicates_no_conflict++;
-			reportContextSensitivity(dfa, reach, startIndex, input.index());
-			return reach;
-		}
-
-		if ( reach.hasSemanticContext ) {
-			SemanticContext[] altToPred = getPredsForAmbigAlts(reach.conflictingAlts, reach, nalts);
-			// altToPred[uniqueAlt] is now our validating predicate (if any)
-			List<DFAState.PredPrediction> predPredictions;
-			if ( altToPred!=null ) {
-				// we have a validating predicate; test it
-				predPredictions = getPredicatePredictions(reach.conflictingAlts, altToPred);
-				input.seek(startIndex);
-				IntervalSet alts = evalSemanticContext(predPredictions, outerContext, reportAmbiguities);
-				reach.uniqueAlt = ATN.INVALID_ALT_NUMBER;
-				switch (alts.size()) {
-				case 0:
-					throw noViableAlt(input, outerContext, reach, startIndex);
-
-				case 1:
-					reach.uniqueAlt = alts.getMinElement();
-					return reach;
-
-				default:
-					// reach.conflictingAlts holds the post-evaluation set of ambig alts
-					reach.conflictingAlts = alts;
-					break;
->>>>>>> 50180825
 				}
 			}
 		} while (useContext && stepIntoGlobal);
@@ -889,19 +826,10 @@
 			return null;
 		}
 
-<<<<<<< HEAD
 		DFAState dfaState = null;
 		if (previous.s0 != null) {
 			dfaState = addDFAEdge(dfa, previous.s0.configset, t, contextElements, reach, contextCache);
 		}
-=======
-		// must have conflict
-		if (reportAmbiguities) {
-			reportAmbiguity(dfa, D, startIndex, input.index(), reach.conflictingAlts, reach);
-		}
-
-		reach.uniqueAlt = reach.conflictingAlts.getMinElement();
->>>>>>> 50180825
 
 		return new SimulatorState<Symbol>(previous.outerContext, dfaState, useContext, (ParserRuleContext<Symbol>)remainingGlobalContext);
 	}
@@ -1138,52 +1066,26 @@
 		return pairs;
 	}
 
-<<<<<<< HEAD
-	/** Look through a list of predicate/alt pairs, returning alt for the
-	 *  first pair that wins. A null predicate indicates the default
-	 *  prediction for disambiguating predicates.
+	/** Look through a list of predicate/alt pairs, returning alts for the
+	 *  pairs that win. A {@code null} predicate indicates an alt containing an
+	 *  unpredicated config which behaves as "always true."
 	 *
 	 * @param checkUniqueMatch If true, {@link ATN#INVALID_ALT_NUMBER} will be returned
 	 *      if the match in not unique.
 	 */
-	public int evalSemanticContext(@NotNull List<DFAState.PredPrediction> predPredictions,
-								   ParserRuleContext<Symbol> outerContext,
-								   boolean checkUniqueMatch)
-=======
-	/** Look through a list of predicate/alt pairs, returning alts for the
-	 *  pairs that win. A {@code null} predicate indicates an alt containing an
-	 *  unpredicated config which behaves as "always true."
-	 */
-	public IntervalSet evalSemanticContext(List<DFAState.PredPrediction> predPredictions,
-										   ParserRuleContext<?> outerContext,
+	public IntervalSet evalSemanticContext(@NotNull List<DFAState.PredPrediction> predPredictions,
+										   ParserRuleContext<Symbol> outerContext,
 										   boolean complete)
->>>>>>> 50180825
 	{
 		IntervalSet predictions = new IntervalSet();
 		for (DFAState.PredPrediction pair : predPredictions) {
 			if ( pair.pred==null ) {
-<<<<<<< HEAD
-				if (checkUniqueMatch && predictedAlt != ATN.INVALID_ALT_NUMBER) {
-					// multiple predicates succeeded.
-					return ATN.INVALID_ALT_NUMBER;
-				}
-				else {
-					predictedAlt = pair.alt; // default prediction
-					if (checkUniqueMatch) {
-						continue;
-					}
-					else {
-						break;
-					}
-				}
-=======
 				predictions.add(pair.alt);
 				if (!complete) {
 					break;
 				}
 
 				continue;
->>>>>>> 50180825
 			}
 
 			boolean evaluatedResult = pair.pred.eval(parser, outerContext);
@@ -1193,21 +1095,9 @@
 
 			if ( evaluatedResult ) {
 				if ( debug || dfa_debug ) System.out.println("PREDICT "+pair.alt);
-<<<<<<< HEAD
-				if (checkUniqueMatch && predictedAlt != ATN.INVALID_ALT_NUMBER) {
-					// multiple predicates succeeded.
-					return ATN.INVALID_ALT_NUMBER;
-				}
-				else {
-					predictedAlt = pair.alt;
-					if (!checkUniqueMatch) {
-						break;
-					}
-=======
 				predictions.add(pair.alt);
 				if (!complete) {
 					break;
->>>>>>> 50180825
 				}
 			}
 		}
@@ -1874,25 +1764,6 @@
         if ( parser!=null ) parser.getErrorHandler().reportAmbiguity(parser, dfa, startIndex, stopIndex,
                                                                      ambigAlts, configs);
     }
-<<<<<<< HEAD
-
-    public void reportInsufficientPredicates(@NotNull DFA dfa, int startIndex, int stopIndex,
-											 @NotNull IntervalSet ambigAlts,
-											 DecisionState decState,
-											 @NotNull SemanticContext[] altToPred,
-											 @NotNull ATNConfigSet configs,
-											 boolean fullContextParse)
-    {
-        if ( debug || retry_debug ) {
-            System.out.println("reportInsufficientPredicates "+
-                               ambigAlts+", decState="+decState+": "+Arrays.toString(altToPred)+
-                               parser.getInputString(startIndex, stopIndex));
-        }
-        if ( parser!=null ) {
-            parser.getErrorHandler().reportInsufficientPredicates(parser, dfa, startIndex, stopIndex, ambigAlts,
-																  decState, altToPred, configs, fullContextParse);
-        }
-    }
 
 	protected int getInvokingState(RuleContext<?> context) {
 		if (context.isEmpty()) {
@@ -1901,7 +1772,4 @@
 		
 		return context.invokingState;
 	}
-
-=======
->>>>>>> 50180825
 }