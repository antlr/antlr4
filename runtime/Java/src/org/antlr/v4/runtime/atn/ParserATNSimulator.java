--- conflicted
+++ resolved
@@ -2329,22 +2329,8 @@
 		}
 
 		if (!configs.isReadOnly()) {
-<<<<<<< HEAD
 			if (configs.getConflictInfo() == null) {
 				configs.setConflictInfo(isConflicted(configs, contextCache));
-=======
-			if (configs.getConflictingAlts() == null) {
-				configs.setConflictingAlts(isConflicted(configs, contextCache));
-				if (optimize_hidden_conflicted_configs && configs.getConflictingAlts() != null) {
-					int size = configs.size();
-					configs.stripHiddenConfigs();
-					if (enableDfa && configs.size() < size) {
-						DFAState proposed = createDFAState(dfa, configs);
-						DFAState existing = dfa.states.get(proposed);
-						if ( existing!=null ) return existing;
-					}
-				}
->>>>>>> 5f70f34b
 			}
 		}
 
