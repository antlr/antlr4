/*
 [The "BSD license"]
 Copyright (c) 2011 Terence Parr
 All rights reserved.

 Redistribution and use in source and binary forms, with or without
 modification, are permitted provided that the following conditions
 are met:

 1. Redistributions of source code must retain the above copyright
    notice, this list of conditions and the following disclaimer.
 2. Redistributions in binary form must reproduce the above copyright
    notice, this list of conditions and the following disclaimer in the
    documentation and/or other materials provided with the distribution.
 3. The name of the author may not be used to endorse or promote products
    derived from this software without specific prior written permission.

 THIS SOFTWARE IS PROVIDED BY THE AUTHOR ``AS IS'' AND ANY EXPRESS OR
 IMPLIED WARRANTIES, INCLUDING, BUT NOT LIMITED TO, THE IMPLIED WARRANTIES
 OF MERCHANTABILITY AND FITNESS FOR A PARTICULAR PURPOSE ARE DISCLAIMED.
 IN NO EVENT SHALL THE AUTHOR BE LIABLE FOR ANY DIRECT, INDIRECT,
 INCIDENTAL, SPECIAL, EXEMPLARY, OR CONSEQUENTIAL DAMAGES (INCLUDING, BUT
 NOT LIMITED TO, PROCUREMENT OF SUBSTITUTE GOODS OR SERVICES; LOSS OF USE,
 DATA, OR PROFITS; OR BUSINESS INTERRUPTION) HOWEVER CAUSED AND ON ANY
 THEORY OF LIABILITY, WHETHER IN CONTRACT, STRICT LIABILITY, OR TORT
 (INCLUDING NEGLIGENCE OR OTHERWISE) ARISING IN ANY WAY OUT OF THE USE OF
 THIS SOFTWARE, EVEN IF ADVISED OF THE POSSIBILITY OF SUCH DAMAGE.
 */

package org.antlr.v4.runtime;

import org.antlr.v4.runtime.atn.ATNConfigSet;
import org.antlr.v4.runtime.atn.SimulatorState;
import org.antlr.v4.runtime.dfa.DFA;
import org.antlr.v4.runtime.misc.Interval;
import org.antlr.v4.runtime.misc.IntervalSet;
import org.antlr.v4.runtime.misc.NotNull;

import java.util.BitSet;

public class DiagnosticErrorListener<Symbol extends Token> extends BaseErrorListener<Symbol> {
    @Override
    public void reportAmbiguity(@NotNull Parser<? extends Symbol> recognizer,
								DFA dfa, int startIndex, int stopIndex, @NotNull BitSet ambigAlts,
								@NotNull ATNConfigSet configs)
    {
<<<<<<< HEAD
		String format = "reportAmbiguity d=%s: ambigAlts=%s, input='%s'";
		recognizer.notifyErrorListeners(
			String.format(format,
						  getDecisionDescription(recognizer, dfa.decision),
						  ambigAlts,
						  recognizer.getTokenStream().getText(Interval.of(startIndex, stopIndex))));
=======
        recognizer.notifyErrorListeners("reportAmbiguity d=" + dfa.decision +
										": ambigAlts=" + ambigAlts + ", input='" +
										recognizer.getInputStream().getText(Interval.of(startIndex, stopIndex)) + "'");
>>>>>>> 6939e968
    }

	@Override
	public <T extends Symbol> void reportAttemptingFullContext(@NotNull Parser<T> recognizer,
											@NotNull DFA dfa,
											int startIndex, int stopIndex,
											@NotNull SimulatorState<T> initialState)
	{
<<<<<<< HEAD
		String format = "reportAttemptingFullContext d=%s, input='%s'";
		recognizer.notifyErrorListeners(
			String.format(format,
						  getDecisionDescription(recognizer, dfa.decision),
						  recognizer.getTokenStream().getText(Interval.of(startIndex, stopIndex))));
=======
		recognizer.notifyErrorListeners("reportAttemptingFullContext d=" +
										dfa.decision + ", input='" +
										recognizer.getInputStream().getText(Interval.of(startIndex, stopIndex)) + "'");
>>>>>>> 6939e968
	}

	@Override
	public <T extends Symbol> void reportContextSensitivity(@NotNull Parser<T> recognizer, @NotNull DFA dfa,
                                         int startIndex, int stopIndex, @NotNull SimulatorState<T> acceptState)
    {
<<<<<<< HEAD
		String format = "reportContextSensitivity d=%s, input='%s'";
		recognizer.notifyErrorListeners(
			String.format(format,
						  getDecisionDescription(recognizer, dfa.decision),
						  recognizer.getTokenStream().getText(Interval.of(startIndex, stopIndex))));
=======
        recognizer.notifyErrorListeners("reportContextSensitivity d=" +
										dfa.decision + ", input='" +
										recognizer.getInputStream().getText(Interval.of(startIndex, stopIndex)) + "'");
>>>>>>> 6939e968
    }

	protected <T extends Symbol> String getDecisionDescription(Parser<T> recognizer, int decision) {
		return Integer.toString(decision);
	}
}<|MERGE_RESOLUTION|>--- conflicted
+++ resolved
@@ -44,18 +44,12 @@
 								DFA dfa, int startIndex, int stopIndex, @NotNull BitSet ambigAlts,
 								@NotNull ATNConfigSet configs)
     {
-<<<<<<< HEAD
 		String format = "reportAmbiguity d=%s: ambigAlts=%s, input='%s'";
 		recognizer.notifyErrorListeners(
 			String.format(format,
 						  getDecisionDescription(recognizer, dfa.decision),
 						  ambigAlts,
-						  recognizer.getTokenStream().getText(Interval.of(startIndex, stopIndex))));
-=======
-        recognizer.notifyErrorListeners("reportAmbiguity d=" + dfa.decision +
-										": ambigAlts=" + ambigAlts + ", input='" +
-										recognizer.getInputStream().getText(Interval.of(startIndex, stopIndex)) + "'");
->>>>>>> 6939e968
+						  recognizer.getInputStream().getText(Interval.of(startIndex, stopIndex))));
     }
 
 	@Override
@@ -64,34 +58,22 @@
 											int startIndex, int stopIndex,
 											@NotNull SimulatorState<T> initialState)
 	{
-<<<<<<< HEAD
 		String format = "reportAttemptingFullContext d=%s, input='%s'";
 		recognizer.notifyErrorListeners(
 			String.format(format,
 						  getDecisionDescription(recognizer, dfa.decision),
-						  recognizer.getTokenStream().getText(Interval.of(startIndex, stopIndex))));
-=======
-		recognizer.notifyErrorListeners("reportAttemptingFullContext d=" +
-										dfa.decision + ", input='" +
-										recognizer.getInputStream().getText(Interval.of(startIndex, stopIndex)) + "'");
->>>>>>> 6939e968
+						  recognizer.getInputStream().getText(Interval.of(startIndex, stopIndex))));
 	}
 
 	@Override
 	public <T extends Symbol> void reportContextSensitivity(@NotNull Parser<T> recognizer, @NotNull DFA dfa,
                                          int startIndex, int stopIndex, @NotNull SimulatorState<T> acceptState)
     {
-<<<<<<< HEAD
 		String format = "reportContextSensitivity d=%s, input='%s'";
 		recognizer.notifyErrorListeners(
 			String.format(format,
 						  getDecisionDescription(recognizer, dfa.decision),
-						  recognizer.getTokenStream().getText(Interval.of(startIndex, stopIndex))));
-=======
-        recognizer.notifyErrorListeners("reportContextSensitivity d=" +
-										dfa.decision + ", input='" +
-										recognizer.getInputStream().getText(Interval.of(startIndex, stopIndex)) + "'");
->>>>>>> 6939e968
+						  recognizer.getInputStream().getText(Interval.of(startIndex, stopIndex))));
     }
 
 	protected <T extends Symbol> String getDecisionDescription(Parser<T> recognizer, int decision) {
