/*
 * [The "BSD license"]
 *  Copyright (c) 2014 Terence Parr
 *  Copyright (c) 2014 Sam Harwell
 *  All rights reserved.
 *
 *  Redistribution and use in source and binary forms, with or without
 *  modification, are permitted provided that the following conditions
 *  are met:
 *
 *  1. Redistributions of source code must retain the above copyright
 *     notice, this list of conditions and the following disclaimer.
 *  2. Redistributions in binary form must reproduce the above copyright
 *     notice, this list of conditions and the following disclaimer in the
 *     documentation and/or other materials provided with the distribution.
 *  3. The name of the author may not be used to endorse or promote products
 *     derived from this software without specific prior written permission.
 *
 *  THIS SOFTWARE IS PROVIDED BY THE AUTHOR ``AS IS'' AND ANY EXPRESS OR
 *  IMPLIED WARRANTIES, INCLUDING, BUT NOT LIMITED TO, THE IMPLIED WARRANTIES
 *  OF MERCHANTABILITY AND FITNESS FOR A PARTICULAR PURPOSE ARE DISCLAIMED.
 *  IN NO EVENT SHALL THE AUTHOR BE LIABLE FOR ANY DIRECT, INDIRECT,
 *  INCIDENTAL, SPECIAL, EXEMPLARY, OR CONSEQUENTIAL DAMAGES (INCLUDING, BUT
 *  NOT LIMITED TO, PROCUREMENT OF SUBSTITUTE GOODS OR SERVICES; LOSS OF USE,
 *  DATA, OR PROFITS; OR BUSINESS INTERRUPTION) HOWEVER CAUSED AND ON ANY
 *  THEORY OF LIABILITY, WHETHER IN CONTRACT, STRICT LIABILITY, OR TORT
 *  (INCLUDING NEGLIGENCE OR OTHERWISE) ARISING IN ANY WAY OUT OF THE USE OF
 *  THIS SOFTWARE, EVEN IF ADVISED OF THE POSSIBILITY OF SUCH DAMAGE.
 */

package org.antlr.v4.runtime;

import org.antlr.v4.runtime.misc.NotNull;
import org.antlr.v4.runtime.misc.Nullable;

import java.util.Collection;
import java.util.concurrent.CopyOnWriteArraySet;

/**
 * This class provides access to the current version of the ANTLR 4 runtime
 * library as compile-time and runtime constants, along with methods for
 * checking for matching version numbers and notifying listeners in the case
 * where a version mismatch is detected.
 *
 * <p>
 * The runtime version information is provided by {@link #VERSION} and
 * {@link #getRuntimeVersion()}. Detailed information about these values is
 * provided in the documentation for each member.</p>
 *
 * <p>
 * The runtime version check is implemented by {@link #checkVersion}. Detailed
 * information about incorporating this call into user code, as well as its use
 * in generated code, is provided in the documentation for the method.</p>
 *
 * <p>
 * By default, the {@link DefaultListener#INSTANCE} listener is automatically
 * registered. As long as the default listener is registered, it will always be
 * the last listener notified in the event of a version mismatch. This behavior
 * ensures that custom listeners registered by a user will be notified even in
 * the event the default listener throws an exception. This default listener may
 * be removed by calling {@link #removeListener} for
 * {@link DefaultListener#INSTANCE} or {@link #clearListeners}. If required, it
 * may be re-registered by calling {@link #addListener}.</p>
 *
 * @since 4.3
 */
public class RuntimeMetaData {
	/**
	 * A compile-time constant containing the current version of the ANTLR 4
	 * runtime library.
	 *
	 * <p>
	 * This compile-time constant value allows generated parsers and other
	 * libraries to include a literal reference to the version of the ANTLR 4
	 * runtime library the code was compiled against.</p>
	 */
<<<<<<< HEAD
	public static final String VERSION = "4.4.1-dev";
=======
	public static final String VERSION = "4.4.0";
>>>>>>> a98acd46

	/**
	 * This class provides detailed information about a mismatch between the
	 * version of the tool a parser was generated with, the version of the
	 * runtime a parser was compiled against, and/or the currently executing
	 * version of the runtime.
	 *
	 * @see #checkVersion
	 */
	public static class VersionMismatchException extends RuntimeException {
		/**
		 * The version of the ANTLR 4 Tool a parser was generated with. This
		 * value may be {@code null} if {@link #checkVersion} was called from
		 * user-defined code instead of a call automatically included in the
		 * generated parser.
		 */
		@Nullable
		public final String generatingToolVersion;
		/**
		 * The version of the ANTLR 4 Runtime library the parser and/or user
		 * code was compiled against.
		 */
		@NotNull
		public final String compileTimeRuntimeVersion;

		/**
		 * Constructs a new instance of the {@link VersionMismatchException}
		 * class with the specified detailed information about a mismatch
		 * between ANTLR tool and runtime versions used by a parser.
		 *
		 * @param message the detail message. The detail message is saved for
		 * later retrieval by the {@link #getMessage()} method.
		 * @param generatingToolVersion The version of the ANTLR 4 Tool a parser
		 * was generated with, or {@code null} if the version check was not part
		 * of the automatically-generated parser code
		 * @param compileTimeRuntimeVersion The version of the ANTLR 4 Runtime
		 * library the code was compiled against
		 */
		VersionMismatchException(@NotNull String message, @Nullable String generatingToolVersion, @NotNull String compileTimeRuntimeVersion) {
			super(message);
			this.generatingToolVersion = generatingToolVersion;
			this.compileTimeRuntimeVersion = compileTimeRuntimeVersion;
		}
	}

	/**
	 * This interface defines a listener which handles notifications about
	 * mismatched ANTLR Tool and/or Runtime versions.
	 */
	public interface Listener {
		/**
		 * Report a version mismatch which was detected by
		 * {@link #checkVersion}.
		 *
		 * <p>
		 * Implementations of this method may, but are not required to, throw
		 * the provided exception. Note that if a registered listener throws the
		 * provided exception during the handling of this event, the following
		 * will be impacted:</p>
		 *
		 * <ul>
		 * <li>The lexer or parser which called {@link #checkVersion} will be
		 * unusable due to throwing an exception in a static initializer
		 * block.</li>
		 * <li>No additional registered listeners will be notified about the
		 * version mismatch. Since the default {@link DefaultListener} instance
		 * is always the last listener called (unless it is unregistered), it
		 * will not affect the execution of any other registered listeners, even
		 * in the case where it throws an exception.</li>
		 * </ul>
		 *
		 * @param ex a {@link VersionMismatchException} instance containing
		 * detailed information about the specific version mismatch detected
		 */
		void reportVersionMismatch(@NotNull VersionMismatchException ex)
			throws VersionMismatchException;
	}

	/**
	 * This class provides a default implementation of {@link Listener} which
	 * responds to mismatched versions by throwing the provided
	 * {@link VersionMismatchException} if the reported version mismatch
	 * indicates the versions differ by more than the <em>major</em> and
	 * <em>minor</em> version components.
	 *
	 * <p>
	 * For example, version strings x.y and x.y.z are considered "compatible",
	 * and this listener will not throw an exception. Likewise, version strings
	 * x.y-SNAPSHOT and x.y.z are considered "compatible" because the major and
	 * minor components x.y are the same in each.</p>
	 *
	 * <p>
	 * For the purposes of this listener, version numbers are assumed to have
	 * the form
	 * <em>major</em>.<em>minor</em>.<em>patch</em>.<em>revision</em>-<em>suffix</em>,
	 * with the individual components defined as follows.</p>
	 *
	 * <ul>
	 * <li><em>major</em> is a required non-negative integer, and is equal to
	 * {@code 4} for ANTLR 4.</li>
	 * <li><em>minor</em> is a required non-negative integer.</li>
	 * <li><em>patch</em> is an optional non-negative integer. When
	 * <em>patch</em> is omitted, the {@code .} (dot) appearing before it is
	 * also omitted.</li>
	 * <li><em>revision</em> is an optional non-negative integer, and may only
	 * be included when <em>patch</em> is also included. When <em>revision</em>
	 * is omitted, the {@code .} (dot) appearing before it is also omitted.</li>
	 * <li><em>suffix</em> is an optional string. When <em>suffix</em> is
	 * omitted, the {@code -} (hyphen-minus) appearing before it is also
	 * omitted.</li>
	 * </ul>
	 */
	public static class DefaultListener implements Listener {
		/**
		 * A default instance of {@link DefaultListener} which is automatically
		 * registered to receive version mismatch events.
		 */
		public static final DefaultListener INSTANCE = new DefaultListener();

		/**
		 * {@inheritDoc}
		 *
		 * <p>
		 * The default implementation only throws an exception when the reported
		 * version mismatch contains a mismatched <em>major</em> or
		 * <em>minor</em> version component. For details about the syntax of the
		 * input {@code version}, see the documentation for
		 * {@link DefaultListener}.</p>
		 */
		@Override
		public void reportVersionMismatch(@NotNull VersionMismatchException ex) throws VersionMismatchException {
			if (!isMinorVersionMatch(ex)) {
				throw ex;
			}
		}

		/**
		 * Determines if the reported version mismatch are a match when
		 * considering only the <em>major</em> and <em>minor</em> version
		 * components of the version strings.
		 *
		 * @param ex a {@link VersionMismatchException} instance containing
		 * detailed information about the specific version mismatch detected
		 * @return {@code true} if the <em>major</em> and <em>minor</em> version
		 * components of the version strings match; otherwise, {@code false}.
		 */
		protected boolean isMinorVersionMatch(@NotNull VersionMismatchException ex) {
			String generatingToolVersion = ex.generatingToolVersion;
			if (generatingToolVersion != null) {
				if (!getMajorMinorVersion(VERSION).equals(getMajorMinorVersion(generatingToolVersion))) {
					return false;
				}
			}

			return getMajorMinorVersion(VERSION).equals(getMajorMinorVersion(ex.compileTimeRuntimeVersion));
		}

		/**
		 * Gets the major and minor version numbers from a version string. For
		 * details about the syntax of the input {@code version}, see the
		 * documentation for {@link DefaultListener}.
		 *
		 * @param version The complete version string.
		 * @return A string of the form <em>major</em>.<em>minor</em> containing
		 * only the major and minor components of the version string.
		 */
		@NotNull
		protected String getMajorMinorVersion(@NotNull String version) {
			int firstDot = version.indexOf('.');
			int secondDot = firstDot >= 0 ? version.indexOf('.', firstDot + 1) : -1;
			int firstDash = version.indexOf('-');
			int referenceLength = version.length();
			if (secondDot >= 0) {
				referenceLength = Math.min(referenceLength, secondDot);
			}

			if (firstDash >= 0) {
				referenceLength = Math.min(referenceLength, firstDash);
			}

			return version.substring(0, referenceLength);
		}
	}

	/**
	 * The list of listeners registered to receive notifications of mismatched
	 * ANTLR versions.
	 */
	private static final Collection<Listener> listeners = new CopyOnWriteArraySet<Listener>();
	static {
		listeners.add(DefaultListener.INSTANCE);
	}

	/**
	 * Register a listener to receive notifications of mismatched ANTLR
	 * versions. This method ensures that as long as
	 * {@link DefaultListener#INSTANCE} is registered as a listener, it will
	 * always be the last listener notified of mismatched versions.
	 *
	 * @param listener the listener to notify if mismatched ANTLR versions are
	 * detected
	 *
	 * @see #checkVersion
	 */
	public static synchronized void addListener(@NotNull Listener listener) {
		boolean containedDefault = listeners.remove(DefaultListener.INSTANCE);
		listeners.add(listener);
		if (containedDefault) {
			listeners.add(DefaultListener.INSTANCE);
		}
	}

	/**
	 * Remove a specific listener registered to receive notifications of
	 * mismatched ANTLR versions.
	 *
	 * @param listener the listener to remove
	 * @return {@code true} if the listener was removed; otherwise,
	 * {@code false} if the specified listener was not found in the list of
	 * registered listeners
	 */
	public static synchronized boolean removeListener(@NotNull Listener listener) {
		return listeners.remove(listener);
	}

	/**
	 * Remove all listeners registered to receive notifications of mismatched
	 * ANTLR versions.
	 */
	public static synchronized void clearListeners() {
		listeners.clear();
	}

	/**
	 * Gets the currently executing version of the ANTLR 4 runtime library.
	 *
	 * <p>
	 * This method provides runtime access to the {@link #VERSION} field, as
	 * opposed to directly referencing the field as a compile-time constant.</p>
	 *
	 * @return The currently executing version of the ANTLR 4 library
	 */
	@NotNull
	public static String getRuntimeVersion() {
		return VERSION;
	}

	/**
	 * This method provides the ability to detect mismatches between the version
	 * of ANTLR 4 used to generate a parser, the version of the ANTLR runtime a
	 * parser was compiled against, and the version of the ANTLR runtime which
	 * is currently executing.
	 *
	 * <p>
	 * The version check is designed to detect the following two specific
	 * scenarios.</p>
	 *
	 * <ul>
	 * <li>The ANTLR Tool version used for code generation does not match the
	 * currently executing runtime version.</li>
	 * <li>The ANTLR Runtime version referenced at the time a parser was
	 * compiled does not match the currently executing runtime version.</li>
	 * </ul>
	 *
	 * <p>
	 * Starting with ANTLR 4.3, the code generator emits a call to this method
	 * using two constants in each generated lexer and parser: a hard-coded
	 * constant indicating the version of the tool used to generate the parser
	 * and a reference to the compile-time constant {@link #VERSION}. At
	 * runtime, this method is called during the initialization of the generated
	 * parser to detect mismatched versions, and notify the registered listeners
	 * prior to creating instances of the parser.</p>
	 *
	 * <p>
	 * This method does not perform any detection or filtering of semantic
	 * changes between tool and runtime versions. It simply checks for a simple
	 * version match and notifies the registered listeners any time a difference
	 * is detected. A default instance of {@link DefaultListener} is notified
	 * unless it is explicitly removed.</p>
	 *
	 * <p>
	 * Note that some breaking changes between releases could result in other
	 * types of runtime exceptions, such as a {@link LinkageError}, prior to
	 * calling this method. In these cases, the underlying version mismatch will
	 * not be reported to the listeners. This method is primarily intended to
	 * notify users of potential semantic changes between releases that do not
	 * result in binary compatibility problems which would be detected by the
	 * class loader. As with semantic changes, changes which break binary
	 * compatibility between releases are mentioned in the release notes
	 * accompanying the affected release.</p>
	 *
	 * <p>
	 * <strong>Additional note for target developers:</strong> The version check
	 * implemented by this class is designed to address specific compatibility
	 * concerns that may arise during the execution of Java applications. Other
	 * targets should consider the implementation of this method in the context
	 * of that target's known execution environment, which may or may not
	 * resemble the design provided for the Java target.</p>
	 *
	 * @param toolVersion The version of the tool used to generate a parser.
	 * This value may be null when called from user code that was not generated
	 * by, and does not reference, the ANTLR 4 Tool itself.
	 * @param compileTimeVersion The version of the runtime the parser was
	 * compiled against. This should always be passed using a direct reference
	 * to {@link #VERSION}.
	 */
	public static void checkVersion(@Nullable String toolVersion, @NotNull String compileTimeVersion) {
		boolean report = false;
		String message = null;
		if (toolVersion != null && !VERSION.equals(toolVersion)) {
			report = true;
			message = String.format("ANTLR Tool version %s used for code generation does not match the current runtime version %s", toolVersion, VERSION);
		}
		else if (!VERSION.equals(compileTimeVersion)) {
			report = true;
			message = String.format("ANTLR Runtime version %s used for parser compilation does not match the current runtime version %s", compileTimeVersion, VERSION);
		}

		if (report) {
			VersionMismatchException ex = new VersionMismatchException(message, toolVersion, compileTimeVersion);
			for (Listener listener : listeners) {
				listener.reportVersionMismatch(ex);
			}
		}
	}
	
	/**
	 * Gets the major and minor version numbers from a version string. For
	 * details about the syntax of the input {@code version}, see the
	 * documentation for {@link org.antlr.v4.runtime.RuntimeMetaData.DefaultListener}.
	 * E.g., from x.y.z return x.y.
	 *
	 * @param version The complete version string.
	 * @return A string of the form <em>major</em>.<em>minor</em> containing
	 * only the major and minor components of the version string.
	 */
	@NotNull
	public static String getMajorMinorVersion(@NotNull String version) {
		int firstDot = version.indexOf('.');
		int secondDot = firstDot >= 0 ? version.indexOf('.', firstDot + 1) : -1;
		int firstDash = version.indexOf('-');
		int referenceLength = version.length();
		if (secondDot >= 0) {
			referenceLength = Math.min(referenceLength, secondDot);
		}

		if (firstDash >= 0) {
			referenceLength = Math.min(referenceLength, firstDash);
		}

		return version.substring(0, referenceLength);
	}
}<|MERGE_RESOLUTION|>--- conflicted
+++ resolved
@@ -74,11 +74,7 @@
 	 * libraries to include a literal reference to the version of the ANTLR 4
 	 * runtime library the code was compiled against.</p>
 	 */
-<<<<<<< HEAD
 	public static final String VERSION = "4.4.1-dev";
-=======
-	public static final String VERSION = "4.4.0";
->>>>>>> a98acd46
 
 	/**
 	 * This class provides detailed information about a mismatch between the
