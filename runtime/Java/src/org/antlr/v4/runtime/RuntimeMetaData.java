/*
 * Copyright (c) 2012-2017 The ANTLR Project. All rights reserved.
 * Use of this file is governed by the BSD 3-clause license that
 * can be found in the LICENSE.txt file in the project root.
 */

package org.antlr.v4.runtime;

/**
 * This class provides access to the current version of the ANTLR 4 runtime
 * library as compile-time and runtime constants, along with methods for
 * checking for matching version numbers and notifying listeners in the case
 * where a version mismatch is detected.
 *
 * <p>
 * The runtime version information is provided by {@link #VERSION} and
 * {@link #getRuntimeVersion()}. Detailed information about these values is
 * provided in the documentation for each member.</p>
 *
 * <p>
 * The runtime version check is implemented by {@link #checkVersion}. Detailed
 * information about incorporating this call into user code, as well as its use
 * in generated code, is provided in the documentation for the method.</p>
 *
 * <p>
 * Version strings x.y and x.y.z are considered "compatible" and no error
 * would be generated. Likewise, version strings x.y-SNAPSHOT and x.y.z are
 * considered "compatible" because the major and minor components x.y
 * are the same in each.</p>
 *
 * <p>
 * To trap any error messages issued by this code, use System.setErr()
 * in your main() startup code.
 * </p>
 *
 * @since 4.3
 */
public class RuntimeMetaData {
	/**
	 * A compile-time constant containing the current version of the ANTLR 4
	 * runtime library.
	 *
	 * <p>
	 * This compile-time constant value allows generated parsers and other
	 * libraries to include a literal reference to the version of the ANTLR 4
	 * runtime library the code was compiled against. At each release, we
	 * change this value.</p>
	 *
	 * <p>Version numbers are assumed to have the form
	 *
	 * <em>major</em>.<em>minor</em>.<em>patch</em>.<em>revision</em>-<em>suffix</em>,
	 *
	 * with the individual components defined as follows.</p>
	 *
	 * <ul>
	 * <li><em>major</em> is a required non-negative integer, and is equal to
	 * {@code 4} for ANTLR 4.</li>
	 * <li><em>minor</em> is a required non-negative integer.</li>
	 * <li><em>patch</em> is an optional non-negative integer. When
	 * <em>patch</em> is omitted, the {@code .} (dot) appearing before it is
	 * also omitted.</li>
	 * <li><em>revision</em> is an optional non-negative integer, and may only
	 * be included when <em>patch</em> is also included. When <em>revision</em>
	 * is omitted, the {@code .} (dot) appearing before it is also omitted.</li>
	 * <li><em>suffix</em> is an optional string. When <em>suffix</em> is
	 * omitted, the {@code -} (hyphen-minus) appearing before it is also
	 * omitted.</li>
	 * </ul>
	 */
<<<<<<< HEAD
	public static final String VERSION = "4.11.1-SNAPSHOT";
=======
	public static final String VERSION = "4.11.2-SNAPSHOT";
>>>>>>> 707f1481

	/**
	 * Gets the currently executing version of the ANTLR 4 runtime library.
	 *
	 * <p>
	 * This method provides runtime access to the {@link #VERSION} field, as
	 * opposed to directly referencing the field as a compile-time constant.</p>
	 *
	 * @return The currently executing version of the ANTLR 4 library
	 */

	public static String getRuntimeVersion() {
		return VERSION;
	}

	/**
	 * This method provides the ability to detect mismatches between the version
	 * of ANTLR 4 used to generate a parser, the version of the ANTLR runtime a
	 * parser was compiled against, and the version of the ANTLR runtime which
	 * is currently executing.
	 *
	 * <p>
	 * The version check is designed to detect the following two specific
	 * scenarios.</p>
	 *
	 * <ul>
	 * <li>The ANTLR Tool version used for code generation does not match the
	 * currently executing runtime version.</li>
	 * <li>The ANTLR Runtime version referenced at the time a parser was
	 * compiled does not match the currently executing runtime version.</li>
	 * </ul>
	 *
	 * <p>
	 * Starting with ANTLR 4.3, the code generator emits a call to this method
	 * using two constants in each generated lexer and parser: a hard-coded
	 * constant indicating the version of the tool used to generate the parser
	 * and a reference to the compile-time constant {@link #VERSION}. At
	 * runtime, this method is called during the initialization of the generated
	 * parser to detect mismatched versions, and notify the registered listeners
	 * prior to creating instances of the parser.</p>
	 *
	 * <p>
	 * This method does not perform any detection or filtering of semantic
	 * changes between tool and runtime versions. It simply checks for a
	 * version match and emits an error to stderr if a difference
	 * is detected.</p>
	 *
	 * <p>
	 * Note that some breaking changes between releases could result in other
	 * types of runtime exceptions, such as a {@link LinkageError}, prior to
	 * calling this method. In these cases, the underlying version mismatch will
	 * not be reported here. This method is primarily intended to
	 * notify users of potential semantic changes between releases that do not
	 * result in binary compatibility problems which would be detected by the
	 * class loader. As with semantic changes, changes that break binary
	 * compatibility between releases are mentioned in the release notes
	 * accompanying the affected release.</p>
	 *
	 * <p>
	 * <strong>Additional note for target developers:</strong> The version check
	 * implemented by this class is designed to address specific compatibility
	 * concerns that may arise during the execution of Java applications. Other
	 * targets should consider the implementation of this method in the context
	 * of that target's known execution environment, which may or may not
	 * resemble the design provided for the Java target.</p>
	 *
	 * @param generatingToolVersion The version of the tool used to generate a parser.
	 * This value may be null when called from user code that was not generated
	 * by, and does not reference, the ANTLR 4 Tool itself.
	 * @param compileTimeVersion The version of the runtime the parser was
	 * compiled against. This should always be passed using a direct reference
	 * to {@link #VERSION}.
	 */
	public static void checkVersion(String generatingToolVersion, String compileTimeVersion) {
		String runtimeVersion = VERSION;
		boolean runtimeConflictsWithGeneratingTool = false;
		boolean runtimeConflictsWithCompileTimeTool = false;

		if ( generatingToolVersion!=null ) {
			runtimeConflictsWithGeneratingTool =
				!runtimeVersion.equals(generatingToolVersion) &&
				!getMajorMinorVersion(runtimeVersion).equals(getMajorMinorVersion(generatingToolVersion));
		}

		runtimeConflictsWithCompileTimeTool =
			!runtimeVersion.equals(compileTimeVersion) &&
			!getMajorMinorVersion(runtimeVersion).equals(getMajorMinorVersion(compileTimeVersion));

		if ( runtimeConflictsWithGeneratingTool ) {
			System.err.printf("ANTLR Tool version %s used for code generation does not match the current runtime version %s%n",
							  generatingToolVersion, runtimeVersion);
		}
		if ( runtimeConflictsWithCompileTimeTool ) {
			System.err.printf("ANTLR Runtime version %s used for parser compilation does not match the current runtime version %s%n",
							  compileTimeVersion, runtimeVersion);
		}
	}

	/**
	 * Gets the major and minor version numbers from a version string. For
	 * details about the syntax of the input {@code version}.
	 * E.g., from x.y.z return x.y.
	 *
	 * @param version The complete version string.
	 * @return A string of the form <em>major</em>.<em>minor</em> containing
	 * only the major and minor components of the version string.
	 */
	public static String getMajorMinorVersion(String version) {
		int firstDot = version.indexOf('.');
		int secondDot = firstDot >= 0 ? version.indexOf('.', firstDot + 1) : -1;
		int firstDash = version.indexOf('-');
		int referenceLength = version.length();
		if (secondDot >= 0) {
			referenceLength = Math.min(referenceLength, secondDot);
		}

		if (firstDash >= 0) {
			referenceLength = Math.min(referenceLength, firstDash);
		}

		return version.substring(0, referenceLength);
	}
}<|MERGE_RESOLUTION|>--- conflicted
+++ resolved
@@ -67,11 +67,7 @@
 	 * omitted.</li>
 	 * </ul>
 	 */
-<<<<<<< HEAD
-	public static final String VERSION = "4.11.1-SNAPSHOT";
-=======
 	public static final String VERSION = "4.11.2-SNAPSHOT";
->>>>>>> 707f1481
 
 	/**
 	 * Gets the currently executing version of the ANTLR 4 runtime library.
