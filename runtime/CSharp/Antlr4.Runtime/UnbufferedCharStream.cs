/*
 * [The "BSD license"]
 *  Copyright (c) 2013 Terence Parr
 *  Copyright (c) 2013 Sam Harwell
 *  All rights reserved.
 *
 *  Redistribution and use in source and binary forms, with or without
 *  modification, are permitted provided that the following conditions
 *  are met:
 *
 *  1. Redistributions of source code must retain the above copyright
 *     notice, this list of conditions and the following disclaimer.
 *  2. Redistributions in binary form must reproduce the above copyright
 *     notice, this list of conditions and the following disclaimer in the
 *     documentation and/or other materials provided with the distribution.
 *  3. The name of the author may not be used to endorse or promote products
 *     derived from this software without specific prior written permission.
 *
 *  THIS SOFTWARE IS PROVIDED BY THE AUTHOR ``AS IS'' AND ANY EXPRESS OR
 *  IMPLIED WARRANTIES, INCLUDING, BUT NOT LIMITED TO, THE IMPLIED WARRANTIES
 *  OF MERCHANTABILITY AND FITNESS FOR A PARTICULAR PURPOSE ARE DISCLAIMED.
 *  IN NO EVENT SHALL THE AUTHOR BE LIABLE FOR ANY DIRECT, INDIRECT,
 *  INCIDENTAL, SPECIAL, EXEMPLARY, OR CONSEQUENTIAL DAMAGES (INCLUDING, BUT
 *  NOT LIMITED TO, PROCUREMENT OF SUBSTITUTE GOODS OR SERVICES; LOSS OF USE,
 *  DATA, OR PROFITS; OR BUSINESS INTERRUPTION) HOWEVER CAUSED AND ON ANY
 *  THEORY OF LIABILITY, WHETHER IN CONTRACT, STRICT LIABILITY, OR TORT
 *  (INCLUDING NEGLIGENCE OR OTHERWISE) ARISING IN ANY WAY OUT OF THE USE OF
 *  THIS SOFTWARE, EVEN IF ADVISED OF THE POSSIBILITY OF SUCH DAMAGE.
 */
using System;
using System.IO;
using Antlr4.Runtime;
using Antlr4.Runtime.Misc;
using Sharpen;

namespace Antlr4.Runtime
{
    /// <summary>Do not buffer up the entire char stream.</summary>
    /// <remarks>
    /// Do not buffer up the entire char stream. It does keep a small buffer
    /// for efficiency and also buffers while a mark exists (set by the
    /// lookahead prediction in parser). "Unbuffered" here refers to fact
    /// that it doesn't buffer all data, not that's it's on demand loading of char.
    /// </remarks>
    public class UnbufferedCharStream : ICharStream
    {
        /// <summary>A moving window buffer of the data being scanned.</summary>
        /// <remarks>
        /// A moving window buffer of the data being scanned. While there's a marker,
        /// we keep adding to buffer. Otherwise,
        /// <see cref="Consume()">consume()</see>
        /// resets so
        /// we start filling at index 0 again.
        /// </remarks>
        protected internal char[] data;

        /// <summary>
        /// The number of characters currently in
        /// <see cref="data">data</see>
        /// .
        /// <p/>
        /// This is not the buffer capacity, that's
        /// <code>data.length</code>
        /// .
        /// </summary>
        protected internal int n;

        /// <summary>
        /// 0..n-1 index into
        /// <see cref="data">data</see>
        /// of next character.
        /// <p/>
        /// The
        /// <code>LA(1)</code>
        /// character is
        /// <code>data[p]</code>
        /// . If
        /// <code>p == n</code>
        /// , we are
        /// out of buffered characters.
        /// </summary>
        protected internal int p = 0;

        /// <summary>
        /// Count up with
        /// <see cref="Mark()">mark()</see>
        /// and down with
        /// <see cref="Release(int)">release()</see>
        /// . When we
        /// <code>release()</code>
        /// the last mark,
        /// <code>numMarkers</code>
        /// reaches 0 and we reset the buffer. Copy
        /// <code>data[p]..data[n-1]</code>
        /// to
        /// <code>data[0]..data[(n-1)-p]</code>
        /// .
        /// </summary>
        protected internal int numMarkers = 0;

        /// <summary>
        /// This is the
        /// <code>LA(-1)</code>
        /// character for the current position.
        /// </summary>
        protected internal int lastChar = -1;

        /// <summary>
        /// When
        /// <code>numMarkers &gt; 0</code>
        /// , this is the
        /// <code>LA(-1)</code>
        /// character for the
        /// first character in
        /// <see cref="data">data</see>
        /// . Otherwise, this is unspecified.
        /// </summary>
        protected internal int lastCharBufferStart;

        /// <summary>Absolute character index.</summary>
        /// <remarks>
        /// Absolute character index. It's the index of the character about to be
        /// read via
        /// <code>LA(1)</code>
        /// . Goes from 0 to the number of characters in the
        /// entire stream, although the stream size is unknown before the end is
        /// reached.
        /// </remarks>
        protected internal int currentCharIndex = 0;

        protected internal TextReader input;

        /// <summary>The name or source of this char stream.</summary>
        /// <remarks>The name or source of this char stream.</remarks>
        public string name;

        /// <summary>Useful for subclasses that pull char from other than this.input.</summary>
        /// <remarks>Useful for subclasses that pull char from other than this.input.</remarks>
        public UnbufferedCharStream()
            : this(256)
        {
        }

        /// <summary>Useful for subclasses that pull char from other than this.input.</summary>
        /// <remarks>Useful for subclasses that pull char from other than this.input.</remarks>
        public UnbufferedCharStream(int bufferSize)
        {
            n = 0;
            data = new char[bufferSize];
        }

        public UnbufferedCharStream(Stream input)
            : this(input, 256)
        {
        }

<<<<<<< HEAD
        public UnbufferedCharStream(TextReader input) : this(input, 256)
=======
        public UnbufferedCharStream(StreamReader input)
            : this(input, 256)
>>>>>>> bf070cf5
        {
        }

        public UnbufferedCharStream(Stream input, int bufferSize)
            : this(bufferSize)
        {
            this.input = new StreamReader(input);
            Fill(1);
        }

<<<<<<< HEAD
        public UnbufferedCharStream(TextReader input, int bufferSize) : this(bufferSize
            )
=======
        public UnbufferedCharStream(StreamReader input, int bufferSize)
            : this(bufferSize)
>>>>>>> bf070cf5
        {
            // prime
            this.input = input;
            Fill(1);
        }

        // prime
        public virtual void Consume()
        {
            if (La(1) == IntStreamConstants.Eof)
            {
                throw new InvalidOperationException("cannot consume EOF");
            }
            // buf always has at least data[p==0] in this method due to ctor
            lastChar = data[p];
            // track last char for LA(-1)
            if (p == n - 1 && numMarkers == 0)
            {
                n = 0;
                p = -1;
                // p++ will leave this at 0
                lastCharBufferStart = lastChar;
            }
            p++;
            currentCharIndex++;
            Sync(1);
        }

        /// <summary>
        /// Make sure we have 'need' elements from current position
        /// <see cref="p">p</see>
        /// .
        /// Last valid
        /// <code>p</code>
        /// index is
        /// <code>data.length-1</code>
        /// .
        /// <code>p+need-1</code>
        /// is
        /// the char index 'need' elements ahead. If we need 1 element,
        /// <code>(p+1-1)==p</code>
        /// must be less than
        /// <code>data.length</code>
        /// .
        /// </summary>
        protected internal virtual void Sync(int want)
        {
            int need = (p + want - 1) - n + 1;
            // how many more elements we need?
            if (need > 0)
            {
                Fill(need);
            }
        }

        /// <summary>
        /// Add
        /// <code>n</code>
        /// characters to the buffer. Returns the number of characters
        /// actually added to the buffer. If the return value is less than
        /// <code>n</code>
        /// ,
        /// then EOF was reached before
        /// <code>n</code>
        /// characters could be added.
        /// </summary>
        protected internal virtual int Fill(int n)
        {
            for (int i = 0; i < n; i++)
            {
                if (this.n > 0 && data[this.n - 1] == unchecked((char)IntStreamConstants.Eof))
                {
                    return i;
                }

                int c = NextChar();
                Add(c);
            }
            return n;
        }

        /// <summary>
        /// Override to provide different source of characters than
        /// <see cref="input">input</see>
        /// .
        /// </summary>
        /// <exception cref="System.IO.IOException"></exception>
        protected internal virtual int NextChar()
        {
            return input.Read();
        }

        protected internal virtual void Add(int c)
        {
            if (n >= data.Length)
            {
                data = Arrays.CopyOf(data, data.Length * 2);
            }
            data[n++] = (char)c;
        }

        public virtual int La(int i)
        {
            if (i == -1)
            {
                return lastChar;
            }
            // special case
            Sync(i);
            int index = p + i - 1;
            if (index < 0)
            {
                throw new ArgumentOutOfRangeException();
            }
            if (index >= n)
            {
                return IntStreamConstants.Eof;
            }
            char c = data[index];
            if (c == unchecked((char)IntStreamConstants.Eof))
            {
                return IntStreamConstants.Eof;
            }
            return c;
        }

        /// <summary>Return a marker that we can release later.</summary>
        /// <remarks>
        /// Return a marker that we can release later.
        /// <p/>
        /// The specific marker value used for this class allows for some level of
        /// protection against misuse where
        /// <code>seek()</code>
        /// is called on a mark or
        /// <code>release()</code>
        /// is called in the wrong order.
        /// </remarks>
        public virtual int Mark()
        {
            if (numMarkers == 0)
            {
                lastCharBufferStart = lastChar;
            }
            int mark = -numMarkers - 1;
            numMarkers++;
            return mark;
        }

        /// <summary>Decrement number of markers, resetting buffer if we hit 0.</summary>
        /// <remarks>Decrement number of markers, resetting buffer if we hit 0.</remarks>
        /// <param name="marker"></param>
        public virtual void Release(int marker)
        {
            int expectedMark = -numMarkers;
            if (marker != expectedMark)
            {
                throw new InvalidOperationException("release() called with an invalid marker.");
            }
            numMarkers--;
            if (numMarkers == 0 && p > 0)
            {
                // release buffer when we can, but don't do unnecessary work
                // Copy data[p]..data[n-1] to data[0]..data[(n-1)-p], reset ptrs
                // p is last valid char; move nothing if p==n as we have no valid char
                System.Array.Copy(data, p, data, 0, n - p);
                // shift n-p char from p to 0
                n = n - p;
                p = 0;
                lastCharBufferStart = lastChar;
            }
        }

        public virtual int Index
        {
            get
            {
                return currentCharIndex;
            }
        }

        /// <summary>
        /// Seek to absolute character index, which might not be in the current
        /// sliding window.
        /// </summary>
        /// <remarks>
        /// Seek to absolute character index, which might not be in the current
        /// sliding window.  Move
        /// <code>p</code>
        /// to
        /// <code>index-bufferStartIndex</code>
        /// .
        /// </remarks>
        public virtual void Seek(int index)
        {
            if (index == currentCharIndex)
            {
                return;
            }
            if (index > currentCharIndex)
            {
                Sync(index - currentCharIndex);
                index = Math.Min(index, GetBufferStartIndex() + n - 1);
            }
            // index == to bufferStartIndex should set p to 0
            int i = index - GetBufferStartIndex();
            if (i < 0)
            {
                throw new ArgumentException("cannot seek to negative index " + index);
            }
            else
            {
                if (i >= n)
                {
                    throw new NotSupportedException("seek to index outside buffer: " + index + " not in "
                         + GetBufferStartIndex() + ".." + (GetBufferStartIndex() + n));
                }
            }
            p = i;
            currentCharIndex = index;
            if (p == 0)
            {
                lastChar = lastCharBufferStart;
            }
            else
            {
                lastChar = data[p - 1];
            }
        }

        public virtual int Size
        {
            get
            {
                throw new NotSupportedException("Unbuffered stream cannot know its size");
            }
        }

        public virtual string SourceName
        {
            get
            {
                return name;
            }
        }

        public virtual string GetText(Interval interval)
        {
            if (interval.a < 0 || interval.b < interval.a - 1)
            {
                throw new ArgumentException("invalid interval");
            }
            int bufferStartIndex = GetBufferStartIndex();
            if (n > 0 && data[n - 1] == char.MaxValue)
            {
                if (interval.a + interval.Length > bufferStartIndex + n)
                {
                    throw new ArgumentException("the interval extends past the end of the stream");
                }
            }
            if (interval.a < bufferStartIndex || interval.b >= bufferStartIndex + n)
            {
                throw new NotSupportedException("interval " + interval + " outside buffer: " + bufferStartIndex
                     + ".." + (bufferStartIndex + n - 1));
            }
            // convert from absolute to local index
            int i = interval.a - bufferStartIndex;
            return new string(data, i, interval.Length);
        }

        protected internal int GetBufferStartIndex()
        {
            return currentCharIndex - p;
        }
    }
}<|MERGE_RESOLUTION|>--- conflicted
+++ resolved
@@ -154,12 +154,8 @@
         {
         }
 
-<<<<<<< HEAD
-        public UnbufferedCharStream(TextReader input) : this(input, 256)
-=======
-        public UnbufferedCharStream(StreamReader input)
+        public UnbufferedCharStream(TextReader input)
             : this(input, 256)
->>>>>>> bf070cf5
         {
         }
 
@@ -170,13 +166,8 @@
             Fill(1);
         }
 
-<<<<<<< HEAD
-        public UnbufferedCharStream(TextReader input, int bufferSize) : this(bufferSize
-            )
-=======
-        public UnbufferedCharStream(StreamReader input, int bufferSize)
+        public UnbufferedCharStream(TextReader input, int bufferSize)
             : this(bufferSize)
->>>>>>> bf070cf5
         {
             // prime
             this.input = input;
