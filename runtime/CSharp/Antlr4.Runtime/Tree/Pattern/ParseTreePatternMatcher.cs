/*
 * [The "BSD license"]
 *  Copyright (c) 2013 Terence Parr
 *  Copyright (c) 2013 Sam Harwell
 *  All rights reserved.
 *
 *  Redistribution and use in source and binary forms, with or without
 *  modification, are permitted provided that the following conditions
 *  are met:
 *
 *  1. Redistributions of source code must retain the above copyright
 *     notice, this list of conditions and the following disclaimer.
 *  2. Redistributions in binary form must reproduce the above copyright
 *     notice, this list of conditions and the following disclaimer in the
 *     documentation and/or other materials provided with the distribution.
 *  3. The name of the author may not be used to endorse or promote products
 *     derived from this software without specific prior written permission.
 *
 *  THIS SOFTWARE IS PROVIDED BY THE AUTHOR ``AS IS'' AND ANY EXPRESS OR
 *  IMPLIED WARRANTIES, INCLUDING, BUT NOT LIMITED TO, THE IMPLIED WARRANTIES
 *  OF MERCHANTABILITY AND FITNESS FOR A PARTICULAR PURPOSE ARE DISCLAIMED.
 *  IN NO EVENT SHALL THE AUTHOR BE LIABLE FOR ANY DIRECT, INDIRECT,
 *  INCIDENTAL, SPECIAL, EXEMPLARY, OR CONSEQUENTIAL DAMAGES (INCLUDING, BUT
 *  NOT LIMITED TO, PROCUREMENT OF SUBSTITUTE GOODS OR SERVICES; LOSS OF USE,
 *  DATA, OR PROFITS; OR BUSINESS INTERRUPTION) HOWEVER CAUSED AND ON ANY
 *  THEORY OF LIABILITY, WHETHER IN CONTRACT, STRICT LIABILITY, OR TORT
 *  (INCLUDING NEGLIGENCE OR OTHERWISE) ARISING IN ANY WAY OUT OF THE USE OF
 *  THIS SOFTWARE, EVEN IF ADVISED OF THE POSSIBILITY OF SUCH DAMAGE.
 */
using System;
using System.Collections.Generic;
using System.Text;
using Antlr4.Runtime;
using Antlr4.Runtime.Misc;
using Antlr4.Runtime.Tree;
using Antlr4.Runtime.Tree.Pattern;
using Antlr4.Runtime.Sharpen;

namespace Antlr4.Runtime.Tree.Pattern
{
    /// <summary>
    /// A tree pattern matching mechanism for ANTLR
    /// <see cref="Antlr4.Runtime.Tree.IParseTree">Antlr4.Runtime.Tree.IParseTree</see>
    /// s.
    /// <p>Patterns are strings of source input text with special tags representing
    /// token or rule references such as:</p>
    /// <p>
    /// <code>&lt;ID&gt; = &lt;expr&gt;;</code>
    /// </p>
    /// <p>Given a pattern start rule such as
    /// <code>statement</code>
    /// , this object constructs
    /// a
    /// <see cref="Antlr4.Runtime.Tree.IParseTree">Antlr4.Runtime.Tree.IParseTree</see>
    /// with placeholders for the
    /// <code>ID</code>
    /// and
    /// <code>expr</code>
    /// subtree. Then the
    /// <see cref="Match(Antlr4.Runtime.Tree.IParseTree, ParseTreePattern)">Match(Antlr4.Runtime.Tree.IParseTree, ParseTreePattern)</see>
    /// routines can compare an actual
    /// <see cref="Antlr4.Runtime.Tree.IParseTree">Antlr4.Runtime.Tree.IParseTree</see>
    /// from a parse with this pattern. Tag
    /// <code>&lt;ID&gt;</code>
    /// matches
    /// any
    /// <code>ID</code>
    /// token and tag
    /// <code>&lt;expr&gt;</code>
    /// references the result of the
    /// <code>expr</code>
    /// rule (generally an instance of
    /// <code>ExprContext</code>
    /// .</p>
    /// <p>Pattern
    /// <code>x = 0;</code>
    /// is a similar pattern that matches the same pattern
    /// except that it requires the identifier to be
    /// <code>x</code>
    /// and the expression to
    /// be
    /// <code>0</code>
    /// .</p>
    /// <p>The
    /// <see cref="Matches(Antlr4.Runtime.Tree.IParseTree, ParseTreePattern)">Matches(Antlr4.Runtime.Tree.IParseTree, ParseTreePattern)</see>
    /// routines return
    /// <code>true</code>
    /// or
    /// <code>false</code>
    /// based
    /// upon a match for the tree rooted at the parameter sent in. The
    /// <see cref="Match(Antlr4.Runtime.Tree.IParseTree, ParseTreePattern)">Match(Antlr4.Runtime.Tree.IParseTree, ParseTreePattern)</see>
    /// routines return a
    /// <see cref="ParseTreeMatch">ParseTreeMatch</see>
    /// object that
    /// contains the parse tree, the parse tree pattern, and a map from tag name to
    /// matched nodes (more below). A subtree that fails to match, returns with
    /// <see cref="ParseTreeMatch.GetMismatchedNode"/>
    /// set to the first tree node that did not
    /// match.</p>
    /// <p>For efficiency, you can compile a tree pattern in string form to a
    /// <see cref="ParseTreePattern">ParseTreePattern</see>
    /// object.</p>
    /// <p>See
    /// <code>TestParseTreeMatcher</code>
    /// for lots of examples.
    /// <see cref="ParseTreePattern">ParseTreePattern</see>
    /// has two static helper methods:
    /// <see cref="ParseTreePattern.FindAll(Antlr4.Runtime.Tree.IParseTree, string)">ParseTreePattern.FindAll(Antlr4.Runtime.Tree.IParseTree, string)</see>
    /// and
    /// <see cref="ParseTreePattern.Match(Antlr4.Runtime.Tree.IParseTree)">ParseTreePattern.Match(Antlr4.Runtime.Tree.IParseTree)</see>
    /// that
    /// are easy to use but not super efficient because they create new
    /// <see cref="ParseTreePatternMatcher">ParseTreePatternMatcher</see>
    /// objects each time and have to compile the
    /// pattern in string form before using it.</p>
    /// <p>The lexer and parser that you pass into the
    /// <see cref="ParseTreePatternMatcher">ParseTreePatternMatcher</see>
    /// constructor are used to parse the pattern in string form. The lexer converts
    /// the
    /// <code>&lt;ID&gt; = &lt;expr&gt;;</code>
    /// into a sequence of four tokens (assuming lexer
    /// throws out whitespace or puts it on a hidden channel). Be aware that the
    /// input stream is reset for the lexer (but not the parser; a
    /// <see cref="Antlr4.Runtime.ParserInterpreter">Antlr4.Runtime.ParserInterpreter</see>
    /// is created to parse the input.). Any user-defined
    /// fields you have put into the lexer might get changed when this mechanism asks
    /// it to scan the pattern string.</p>
    /// <p>Normally a parser does not accept token
    /// <code>&lt;expr&gt;</code>
    /// as a valid
    /// <code>expr</code>
    /// but, from the parser passed in, we create a special version of
    /// the underlying grammar representation (an
    /// <see cref="Antlr4.Runtime.Atn.ATN">Antlr4.Runtime.Atn.ATN</see>
    /// ) that allows imaginary
    /// tokens representing rules (
    /// <code>&lt;expr&gt;</code>
    /// ) to match entire rules. We call
    /// these <em>bypass alternatives</em>.</p>
    /// <p>Delimiters are
    /// <code>&lt;</code>
    /// and
    /// <code>&gt;</code>
    /// , with
    /// <code>\</code>
    /// as the escape string
    /// by default, but you can set them to whatever you want using
    /// <see cref="SetDelimiters(string, string, string)">SetDelimiters(string, string, string)</see>
    /// . You must escape both start and stop strings
    /// <code>\&lt;</code>
    /// and
    /// <code>\&gt;</code>
    /// .</p>
    /// </summary>
    public class ParseTreePatternMatcher
    {
#if !PORTABLE
        [System.Serializable]
#endif
        public class CannotInvokeStartRule : Exception
        {
            public CannotInvokeStartRule(Exception e)
                : base(e.Message, e)
            {
            }
        }

#if !PORTABLE
        [System.Serializable]
#endif
        public class StartRuleDoesNotConsumeFullPattern : Exception
        {
            // Fixes https://github.com/antlr/antlr4/issues/413
            // "Tree pattern compilation doesn't check for a complete parse"
        }

        /// <summary>
        /// This is the backing field for
        /// <see cref="Lexer()">Lexer()</see>
        /// .
        /// </summary>
        private readonly Lexer lexer;

        /// <summary>
        /// This is the backing field for
        /// <see cref="Parser()">Parser()</see>
        /// .
        /// </summary>
        private readonly Parser parser;

        protected internal string start = "<";

        protected internal string stop = ">";

        protected internal string escape = "\\";

        /// <summary>
        /// Constructs a
        /// <see cref="ParseTreePatternMatcher">ParseTreePatternMatcher</see>
        /// or from a
        /// <see cref="Antlr4.Runtime.Lexer">Antlr4.Runtime.Lexer</see>
        /// and
        /// <see cref="Antlr4.Runtime.Parser">Antlr4.Runtime.Parser</see>
        /// object. The lexer input stream is altered for tokenizing
        /// the tree patterns. The parser is used as a convenient mechanism to get
        /// the grammar name, plus token, rule names.
        /// </summary>
        public ParseTreePatternMatcher(Lexer lexer, Parser parser)
        {
            // e.g., \< and \> must escape BOTH!
            this.lexer = lexer;
            this.parser = parser;
        }

        /// <summary>
        /// Set the delimiters used for marking rule and token tags within concrete
        /// syntax used by the tree pattern parser.
        /// </summary>
        /// <remarks>
        /// Set the delimiters used for marking rule and token tags within concrete
        /// syntax used by the tree pattern parser.
        /// </remarks>
        /// <param name="start">The start delimiter.</param>
        /// <param name="stop">The stop delimiter.</param>
        /// <param name="escapeLeft">The escape sequence to use for escaping a start or stop delimiter.</param>
        /// <exception>
        /// IllegalArgumentException
        /// if
        /// <code>start</code>
        /// is
        /// <code>null</code>
        /// or empty.
        /// </exception>
        /// <exception>
        /// IllegalArgumentException
        /// if
        /// <code>stop</code>
        /// is
        /// <code>null</code>
        /// or empty.
        /// </exception>
        public virtual void SetDelimiters(string start, string stop, string escapeLeft)
        {
            if (string.IsNullOrEmpty(start))
            {
                throw new ArgumentException("start cannot be null or empty");
            }
            if (string.IsNullOrEmpty(stop))
            {
                throw new ArgumentException("stop cannot be null or empty");
            }
            this.start = start;
            this.stop = stop;
            this.escape = escapeLeft;
        }

        /// <summary>
        /// Does
        /// <code>pattern</code>
        /// matched as rule
        /// <code>patternRuleIndex</code>
        /// match
        /// <code>tree</code>
        /// ?
        /// </summary>
        public virtual bool Matches(IParseTree tree, string pattern, int patternRuleIndex)
        {
            ParseTreePattern p = Compile(pattern, patternRuleIndex);
            return Matches(tree, p);
        }

        /// <summary>
        /// Does
        /// <code>pattern</code>
        /// matched as rule patternRuleIndex match tree? Pass in a
        /// compiled pattern instead of a string representation of a tree pattern.
        /// </summary>
        public virtual bool Matches(IParseTree tree, ParseTreePattern pattern)
        {
            MultiMap<string, IParseTree> labels = new MultiMap<string, IParseTree>();
            IParseTree mismatchedNode = MatchImpl(tree, pattern.PatternTree, labels);
            return mismatchedNode == null;
        }

        /// <summary>
        /// Compare
        /// <code>pattern</code>
        /// matched as rule
        /// <code>patternRuleIndex</code>
        /// against
        /// <code>tree</code>
        /// and return a
        /// <see cref="ParseTreeMatch">ParseTreeMatch</see>
        /// object that contains the
        /// matched elements, or the node at which the match failed.
        /// </summary>
        public virtual ParseTreeMatch Match(IParseTree tree, string pattern, int patternRuleIndex)
        {
            ParseTreePattern p = Compile(pattern, patternRuleIndex);
            return Match(tree, p);
        }

        /// <summary>
        /// Compare
        /// <code>pattern</code>
        /// matched against
        /// <code>tree</code>
        /// and return a
        /// <see cref="ParseTreeMatch">ParseTreeMatch</see>
        /// object that contains the matched elements, or the
        /// node at which the match failed. Pass in a compiled pattern instead of a
        /// string representation of a tree pattern.
        /// </summary>
        [return: NotNull]
        public virtual ParseTreeMatch Match(IParseTree tree, ParseTreePattern pattern)
        {
            MultiMap<string, IParseTree> labels = new MultiMap<string, IParseTree>();
            IParseTree mismatchedNode = MatchImpl(tree, pattern.PatternTree, labels);
            return new ParseTreeMatch(tree, pattern, labels, mismatchedNode);
        }

        /// <summary>
        /// For repeated use of a tree pattern, compile it to a
        /// <see cref="ParseTreePattern">ParseTreePattern</see>
        /// using this method.
        /// </summary>
        public virtual ParseTreePattern Compile(string pattern, int patternRuleIndex)
        {
            IList<IToken> tokenList = Tokenize(pattern);
            ListTokenSource tokenSrc = new ListTokenSource(tokenList);
            CommonTokenStream tokens = new CommonTokenStream(tokenSrc);
            ParserInterpreter parserInterp = new ParserInterpreter(parser.GrammarFileName, Arrays.AsList(parser.TokenNames), Arrays.AsList(parser.RuleNames), parser.GetATNWithBypassAlts(), tokens);
            IParseTree tree = null;
            try
            {
                parserInterp.ErrorHandler = new BailErrorStrategy();
                tree = parserInterp.Parse(patternRuleIndex);
            }
            catch (ParseCanceledException e)
            {
                //			System.out.println("pattern tree = "+tree.toStringTree(parserInterp));
                throw (RecognitionException)e.InnerException;
            }
            catch (RecognitionException)
            {
                throw;
            }
            catch (Exception e)
            {
                throw new ParseTreePatternMatcher.CannotInvokeStartRule(e);
            }
            // Make sure tree pattern compilation checks for a complete parse
            if (tokens.La(1) != TokenConstants.Eof)
            {
                throw new ParseTreePatternMatcher.StartRuleDoesNotConsumeFullPattern();
            }
            return new ParseTreePattern(this, pattern, patternRuleIndex, tree);
        }

        /// <summary>Used to convert the tree pattern string into a series of tokens.</summary>
        /// <remarks>
        /// Used to convert the tree pattern string into a series of tokens. The
        /// input stream is reset.
        /// </remarks>
<<<<<<< HEAD
        [return: NotNull]
        public virtual Lexer GetLexer()
=======
        public virtual Lexer Lexer
>>>>>>> eef89a00
        {
            get
            {
                return lexer;
            }
        }

        /// <summary>
        /// Used to collect to the grammar file name, token names, rule names for
        /// used to parse the pattern into a parse tree.
        /// </summary>
        /// <remarks>
        /// Used to collect to the grammar file name, token names, rule names for
        /// used to parse the pattern into a parse tree.
        /// </remarks>
<<<<<<< HEAD
        [return: NotNull]
        public virtual Parser GetParser()
=======
        public virtual Parser Parser
>>>>>>> eef89a00
        {
            get
            {
                return parser;
            }
        }

        // ---- SUPPORT CODE ----
        /// <summary>
        /// Recursively walk
        /// <code>tree</code>
        /// against
        /// <code>patternTree</code>
        /// , filling
        /// <code>match.</code>
        /// <see cref="ParseTreeMatch.GetLabels"/>
        /// .
        /// </summary>
        /// <returns>
        /// the first node encountered in
        /// <code>tree</code>
        /// which does not match
        /// a corresponding node in
        /// <code>patternTree</code>
        /// , or
        /// <code>null</code>
        /// if the match
        /// was successful. The specific node returned depends on the matching
        /// algorithm used by the implementation, and may be overridden.
        /// </returns>
        [return: Nullable]
        protected internal virtual IParseTree MatchImpl(IParseTree tree, IParseTree patternTree, MultiMap<string, IParseTree> labels)
        {
            if (tree == null)
            {
                throw new ArgumentException("tree cannot be null");
            }
            if (patternTree == null)
            {
                throw new ArgumentException("patternTree cannot be null");
            }
            // x and <ID>, x and y, or x and x; or could be mismatched types
            if (tree is ITerminalNode && patternTree is ITerminalNode)
            {
                ITerminalNode t1 = (ITerminalNode)tree;
                ITerminalNode t2 = (ITerminalNode)patternTree;
                IParseTree mismatchedNode = null;
                // both are tokens and they have same type
                if (t1.Symbol.Type == t2.Symbol.Type)
                {
                    if (t2.Symbol is TokenTagToken)
                    {
                        // x and <ID>
                        TokenTagToken tokenTagToken = (TokenTagToken)t2.Symbol;
                        // track label->list-of-nodes for both token name and label (if any)
<<<<<<< HEAD

                        labels.Map(tokenTagToken.GetTokenName(), tree);
                        if (tokenTagToken.GetLabel() != null)
=======
                        labels.Map(tokenTagToken.TokenName, tree);
                        if (tokenTagToken.Label != null)
>>>>>>> eef89a00
                        {
                            labels.Map(tokenTagToken.Label, tree);
                        }
                    }
                    else
                    {
                        if (t1.GetText().Equals(t2.GetText(), StringComparison.Ordinal))
                        {
                        }
                        else
                        {
                            // x and x
                            // x and y
                            if (mismatchedNode == null)
                            {
                                mismatchedNode = t1;
                            }
                        }
                    }
                }
                else
                {
                    if (mismatchedNode == null)
                    {
                        mismatchedNode = t1;
                    }
                }
                return mismatchedNode;
            }
            if (tree is ParserRuleContext && patternTree is ParserRuleContext)
            {
                ParserRuleContext r1 = (ParserRuleContext)tree;
                ParserRuleContext r2 = (ParserRuleContext)patternTree;
                IParseTree mismatchedNode = null;
                // (expr ...) and <expr>
                RuleTagToken ruleTagToken = GetRuleTagToken(r2);
                if (ruleTagToken != null)
                {
<<<<<<< HEAD
                    if (r1.GetRuleIndex() == r2.GetRuleIndex())
=======
                    ParseTreeMatch m = null;
                    if (r1.RuleContext.RuleIndex == r2.RuleContext.RuleIndex)
>>>>>>> eef89a00
                    {
                        // track label->list-of-nodes for both rule name and label (if any)
                        labels.Map(ruleTagToken.RuleName, tree);
                        if (ruleTagToken.Label != null)
                        {
                            labels.Map(ruleTagToken.Label, tree);
                        }
                    }
                    else
                    {
                        if (mismatchedNode == null)
                        {
                            mismatchedNode = r1;
                        }
                    }
                    return mismatchedNode;
                }
                // (expr ...) and (expr ...)
                if (r1.ChildCount != r2.ChildCount)
                {
                    if (mismatchedNode == null)
                    {
                        mismatchedNode = r1;
                    }
                    return mismatchedNode;
                }
                int n = r1.ChildCount;
                for (int i = 0; i < n; i++)
                {
                    IParseTree childMatch = MatchImpl(r1.GetChild(i), patternTree.GetChild(i), labels);
                    if (childMatch != null)
                    {
                        return childMatch;
                    }
                }
                return mismatchedNode;
            }
            // if nodes aren't both tokens or both rule nodes, can't match
            return tree;
        }

        /// <summary>
        /// Is
        /// <code>t</code>
        /// 
        /// <code>(expr &lt;expr&gt;)</code>
        /// subtree?
        /// </summary>
        protected internal virtual RuleTagToken GetRuleTagToken(IParseTree t)
        {
            if (t is IRuleNode)
            {
                IRuleNode r = (IRuleNode)t;
                if (r.ChildCount == 1 && r.GetChild(0) is ITerminalNode)
                {
                    ITerminalNode c = (ITerminalNode)r.GetChild(0);
                    if (c.Symbol is RuleTagToken)
                    {
                        //					System.out.println("rule tag subtree "+t.toStringTree(parser));
                        return (RuleTagToken)c.Symbol;
                    }
                }
            }
            return null;
        }

        public virtual IList<IToken> Tokenize(string pattern)
        {
            // split pattern into chunks: sea (raw input) and islands (<ID>, <expr>)
            IList<Chunk> chunks = Split(pattern);
            // create token stream from text and tags
            IList<IToken> tokens = new List<IToken>();
            foreach (Chunk chunk in chunks)
            {
                if (chunk is TagChunk)
                {
                    TagChunk tagChunk = (TagChunk)chunk;
                    // add special rule token or conjure up new token from name
                    if (System.Char.IsUpper(tagChunk.Tag[0]))
                    {
                        int ttype = parser.GetTokenType(tagChunk.Tag);
                        if (ttype == TokenConstants.InvalidType)
                        {
                            throw new ArgumentException("Unknown token " + tagChunk.Tag + " in pattern: " + pattern);
                        }
<<<<<<< HEAD
                        TokenTagToken t = new TokenTagToken(tagChunk.GetTag(), ttype, tagChunk.GetLabel());
                        tokens.Add(t);
=======
                        TokenTagToken t = new TokenTagToken(tagChunk.Tag, ttype, tagChunk.Label);
                        tokens.AddItem(t);
>>>>>>> eef89a00
                    }
                    else
                    {
                        if (System.Char.IsLower(tagChunk.Tag[0]))
                        {
                            int ruleIndex = parser.GetRuleIndex(tagChunk.Tag);
                            if (ruleIndex == -1)
                            {
                                throw new ArgumentException("Unknown rule " + tagChunk.Tag + " in pattern: " + pattern);
                            }
                            int ruleImaginaryTokenType = parser.GetATNWithBypassAlts().ruleToTokenType[ruleIndex];
<<<<<<< HEAD
                            tokens.Add(new RuleTagToken(tagChunk.GetTag(), ruleImaginaryTokenType, tagChunk.GetLabel()));
=======
                            tokens.AddItem(new RuleTagToken(tagChunk.Tag, ruleImaginaryTokenType, tagChunk.Label));
>>>>>>> eef89a00
                        }
                        else
                        {
                            throw new ArgumentException("invalid tag: " + tagChunk.Tag + " in pattern: " + pattern);
                        }
                    }
                }
                else
                {
                    TextChunk textChunk = (TextChunk)chunk;
                    AntlrInputStream @in = new AntlrInputStream(textChunk.Text);
                    lexer.SetInputStream(@in);
                    IToken t = lexer.NextToken();
                    while (t.Type != TokenConstants.Eof)
                    {
                        tokens.Add(t);
                        t = lexer.NextToken();
                    }
                }
            }
            //		System.out.println("tokens="+tokens);
            return tokens;
        }

        /// <summary>
        /// Split
        /// <code>&lt;ID&gt; = &lt;e:expr&gt; ;</code>
        /// into 4 chunks for tokenizing by
        /// <see cref="Tokenize(string)">Tokenize(string)</see>
        /// .
        /// </summary>
        internal virtual IList<Chunk> Split(string pattern)
        {
            int p = 0;
            int n = pattern.Length;
            IList<Chunk> chunks = new List<Chunk>();
            StringBuilder buf = new StringBuilder();
            // find all start and stop indexes first, then collect
            IList<int> starts = new List<int>();
            IList<int> stops = new List<int>();
            while (p < n)
            {
                if (p == pattern.IndexOf(escape + start, p))
                {
                    p += escape.Length + start.Length;
                }
                else
                {
                    if (p == pattern.IndexOf(escape + stop, p))
                    {
                        p += escape.Length + stop.Length;
                    }
                    else
                    {
                        if (p == pattern.IndexOf(start, p))
                        {
                            starts.Add(p);
                            p += start.Length;
                        }
                        else
                        {
                            if (p == pattern.IndexOf(stop, p))
                            {
                                stops.Add(p);
                                p += stop.Length;
                            }
                            else
                            {
                                p++;
                            }
                        }
                    }
                }
            }
            //		System.out.println("");
            //		System.out.println(starts);
            //		System.out.println(stops);
            if (starts.Count > stops.Count)
            {
                throw new ArgumentException("unterminated tag in pattern: " + pattern);
            }
            if (starts.Count < stops.Count)
            {
                throw new ArgumentException("missing start tag in pattern: " + pattern);
            }
            int ntags = starts.Count;
            for (int i = 0; i < ntags; i++)
            {
                if (starts[i] >= stops[i])
                {
                    throw new ArgumentException("tag delimiters out of order in pattern: " + pattern);
                }
            }
            // collect into chunks now
            if (ntags == 0)
            {
                string text = Sharpen.Runtime.Substring(pattern, 0, n);
                chunks.Add(new TextChunk(text));
            }
            if (ntags > 0 && starts[0] > 0)
            {
                // copy text up to first tag into chunks
                string text = Sharpen.Runtime.Substring(pattern, 0, starts[0]);
                chunks.Add(new TextChunk(text));
            }
            for (int i_1 = 0; i_1 < ntags; i_1++)
            {
                // copy inside of <tag>
                string tag = Sharpen.Runtime.Substring(pattern, starts[i_1] + start.Length, stops[i_1]);
                string ruleOrToken = tag;
                string label = null;
                int colon = tag.IndexOf(':');
                if (colon >= 0)
                {
                    label = Sharpen.Runtime.Substring(tag, 0, colon);
                    ruleOrToken = Sharpen.Runtime.Substring(tag, colon + 1, tag.Length);
                }
                chunks.Add(new TagChunk(label, ruleOrToken));
                if (i_1 + 1 < ntags)
                {
                    // copy from end of <tag> to start of next
                    string text = Sharpen.Runtime.Substring(pattern, stops[i_1] + stop.Length, starts[i_1 + 1]);
                    chunks.Add(new TextChunk(text));
                }
            }
            if (ntags > 0)
            {
                int afterLastTag = stops[ntags - 1] + stop.Length;
                if (afterLastTag < n)
                {
                    // copy text from end of last tag to end
                    string text = Sharpen.Runtime.Substring(pattern, afterLastTag, n);
                    chunks.Add(new TextChunk(text));
                }
            }
            // strip out the escape sequences from text chunks but not tags
            for (int i_2 = 0; i_2 < chunks.Count; i_2++)
            {
                Chunk c = chunks[i_2];
                if (c is TextChunk)
                {
                    TextChunk tc = (TextChunk)c;
                    string unescaped = tc.Text.Replace(escape, string.Empty);
                    if (unescaped.Length < tc.Text.Length)
                    {
                        chunks.Set(i_2, new TextChunk(unescaped));
                    }
                }
            }
            return chunks;
        }
    }
}<|MERGE_RESOLUTION|>--- conflicted
+++ resolved
@@ -95,7 +95,7 @@
     /// object that
     /// contains the parse tree, the parse tree pattern, and a map from tag name to
     /// matched nodes (more below). A subtree that fails to match, returns with
-    /// <see cref="ParseTreeMatch.GetMismatchedNode"/>
+    /// <see cref="ParseTreeMatch.MismatchedNode"/>
     /// set to the first tree node that did not
     /// match.</p>
     /// <p>For efficiency, you can compile a tree pattern in string form to a
@@ -363,12 +363,8 @@
         /// Used to convert the tree pattern string into a series of tokens. The
         /// input stream is reset.
         /// </remarks>
-<<<<<<< HEAD
-        [return: NotNull]
-        public virtual Lexer GetLexer()
-=======
+        [NotNull]
         public virtual Lexer Lexer
->>>>>>> eef89a00
         {
             get
             {
@@ -384,12 +380,8 @@
         /// Used to collect to the grammar file name, token names, rule names for
         /// used to parse the pattern into a parse tree.
         /// </remarks>
-<<<<<<< HEAD
-        [return: NotNull]
-        public virtual Parser GetParser()
-=======
+        [NotNull]
         public virtual Parser Parser
->>>>>>> eef89a00
         {
             get
             {
@@ -405,7 +397,7 @@
         /// <code>patternTree</code>
         /// , filling
         /// <code>match.</code>
-        /// <see cref="ParseTreeMatch.GetLabels"/>
+        /// <see cref="ParseTreeMatch.Labels"/>
         /// .
         /// </summary>
         /// <returns>
@@ -445,14 +437,9 @@
                         // x and <ID>
                         TokenTagToken tokenTagToken = (TokenTagToken)t2.Symbol;
                         // track label->list-of-nodes for both token name and label (if any)
-<<<<<<< HEAD
-
-                        labels.Map(tokenTagToken.GetTokenName(), tree);
-                        if (tokenTagToken.GetLabel() != null)
-=======
+
                         labels.Map(tokenTagToken.TokenName, tree);
                         if (tokenTagToken.Label != null)
->>>>>>> eef89a00
                         {
                             labels.Map(tokenTagToken.Label, tree);
                         }
@@ -491,12 +478,7 @@
                 RuleTagToken ruleTagToken = GetRuleTagToken(r2);
                 if (ruleTagToken != null)
                 {
-<<<<<<< HEAD
-                    if (r1.GetRuleIndex() == r2.GetRuleIndex())
-=======
-                    ParseTreeMatch m = null;
-                    if (r1.RuleContext.RuleIndex == r2.RuleContext.RuleIndex)
->>>>>>> eef89a00
+                    if (r1.RuleIndex == r2.RuleIndex)
                     {
                         // track label->list-of-nodes for both rule name and label (if any)
                         labels.Map(ruleTagToken.RuleName, tree);
@@ -582,13 +564,8 @@
                         {
                             throw new ArgumentException("Unknown token " + tagChunk.Tag + " in pattern: " + pattern);
                         }
-<<<<<<< HEAD
-                        TokenTagToken t = new TokenTagToken(tagChunk.GetTag(), ttype, tagChunk.GetLabel());
+                        TokenTagToken t = new TokenTagToken(tagChunk.Tag, ttype, tagChunk.Label);
                         tokens.Add(t);
-=======
-                        TokenTagToken t = new TokenTagToken(tagChunk.Tag, ttype, tagChunk.Label);
-                        tokens.AddItem(t);
->>>>>>> eef89a00
                     }
                     else
                     {
@@ -600,11 +577,7 @@
                                 throw new ArgumentException("Unknown rule " + tagChunk.Tag + " in pattern: " + pattern);
                             }
                             int ruleImaginaryTokenType = parser.GetATNWithBypassAlts().ruleToTokenType[ruleIndex];
-<<<<<<< HEAD
-                            tokens.Add(new RuleTagToken(tagChunk.GetTag(), ruleImaginaryTokenType, tagChunk.GetLabel()));
-=======
-                            tokens.AddItem(new RuleTagToken(tagChunk.Tag, ruleImaginaryTokenType, tagChunk.Label));
->>>>>>> eef89a00
+                            tokens.Add(new RuleTagToken(tagChunk.Tag, ruleImaginaryTokenType, tagChunk.Label));
                         }
                         else
                         {
