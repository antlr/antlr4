/*
 * [The "BSD license"]
 *  Copyright (c) 2013 Terence Parr
 *  Copyright (c) 2013 Sam Harwell
 *  All rights reserved.
 *
 *  Redistribution and use in source and binary forms, with or without
 *  modification, are permitted provided that the following conditions
 *  are met:
 *
 *  1. Redistributions of source code must retain the above copyright
 *     notice, this list of conditions and the following disclaimer.
 *  2. Redistributions in binary form must reproduce the above copyright
 *     notice, this list of conditions and the following disclaimer in the
 *     documentation and/or other materials provided with the distribution.
 *  3. The name of the author may not be used to endorse or promote products
 *     derived from this software without specific prior written permission.
 *
 *  THIS SOFTWARE IS PROVIDED BY THE AUTHOR ``AS IS'' AND ANY EXPRESS OR
 *  IMPLIED WARRANTIES, INCLUDING, BUT NOT LIMITED TO, THE IMPLIED WARRANTIES
 *  OF MERCHANTABILITY AND FITNESS FOR A PARTICULAR PURPOSE ARE DISCLAIMED.
 *  IN NO EVENT SHALL THE AUTHOR BE LIABLE FOR ANY DIRECT, INDIRECT,
 *  INCIDENTAL, SPECIAL, EXEMPLARY, OR CONSEQUENTIAL DAMAGES (INCLUDING, BUT
 *  NOT LIMITED TO, PROCUREMENT OF SUBSTITUTE GOODS OR SERVICES; LOSS OF USE,
 *  DATA, OR PROFITS; OR BUSINESS INTERRUPTION) HOWEVER CAUSED AND ON ANY
 *  THEORY OF LIABILITY, WHETHER IN CONTRACT, STRICT LIABILITY, OR TORT
 *  (INCLUDING NEGLIGENCE OR OTHERWISE) ARISING IN ANY WAY OUT OF THE USE OF
 *  THIS SOFTWARE, EVEN IF ADVISED OF THE POSSIBILITY OF SUCH DAMAGE.
 */
using System.Collections.Generic;
using Antlr4.Runtime.Misc;
using Antlr4.Runtime.Sharpen;

namespace Antlr4.Runtime.Misc
{
    /// <summary>A generic set of integers.</summary>
    /// <remarks>A generic set of integers.</remarks>
    /// <seealso cref="IntervalSet"/>
    public interface IIntSet
    {
        /// <summary>Adds the specified value to the current set.</summary>
        /// <remarks>Adds the specified value to the current set.</remarks>
        /// <param name="el">the value to add</param>
        /// <exception>
        /// IllegalStateException
        /// if the current set is read-only
        /// </exception>
        void Add(int el);

        /// <summary>
        /// Modify the current
        /// <see cref="IIntSet"/>
        /// object to contain all elements that are
        /// present in itself, the specified
        /// <code>set</code>
        /// , or both.
        /// </summary>
        /// <param name="set">
        /// The set to add to the current set. A
        /// <code>null</code>
        /// argument is
        /// treated as though it were an empty set.
        /// </param>
        /// <returns>
        /// 
        /// <code>this</code>
        /// (to support chained calls)
        /// </returns>
        /// <exception>
        /// IllegalStateException
        /// if the current set is read-only
        /// </exception>
        [return: NotNull]
        IIntSet AddAll(IIntSet set);

        /// <summary>
        /// Return a new
        /// <see cref="IIntSet"/>
        /// object containing all elements that are
        /// present in both the current set and the specified set
        /// <code>a</code>
        /// .
        /// </summary>
        /// <param name="a">
        /// The set to intersect with the current set. A
        /// <code>null</code>
        /// argument is treated as though it were an empty set.
        /// </param>
        /// <returns>
        /// A new
        /// <see cref="IIntSet"/>
        /// instance containing the intersection of the
        /// current set and
        /// <code>a</code>
        /// . The value
        /// <code>null</code>
        /// may be returned in
        /// place of an empty result set.
        /// </returns>
        [return: Nullable]
        IIntSet And(IIntSet a);

        /// <summary>
        /// Return a new
        /// <see cref="IIntSet"/>
        /// object containing all elements that are
        /// present in
        /// <code>elements</code>
        /// but not present in the current set. The
        /// following expressions are equivalent for input non-null
        /// <see cref="IIntSet"/>
        /// instances
        /// <code>x</code>
        /// and
        /// <code>y</code>
        /// .
        /// <ul>
        /// <li>
        /// <code>x.complement(y)</code>
        /// </li>
        /// <li>
        /// <code>y.subtract(x)</code>
        /// </li>
        /// </ul>
        /// </summary>
        /// <param name="elements">
        /// The set to compare with the current set. A
        /// <code>null</code>
        /// argument is treated as though it were an empty set.
        /// </param>
        /// <returns>
        /// A new
        /// <see cref="IIntSet"/>
        /// instance containing the elements present in
        /// <code>elements</code>
        /// but not present in the current set. The value
        /// <code>null</code>
        /// may be returned in place of an empty result set.
        /// </returns>
        [return: Nullable]
        IIntSet Complement(IIntSet elements);

        /// <summary>
        /// Return a new
        /// <see cref="IIntSet"/>
        /// object containing all elements that are
        /// present in the current set, the specified set
        /// <code>a</code>
        /// , or both.
        /// <p>
        /// This method is similar to
        /// <see cref="AddAll(IIntSet)"/>
        /// , but returns a new
        /// <see cref="IIntSet"/>
        /// instance instead of modifying the current set.</p>
        /// </summary>
        /// <param name="a">
        /// The set to union with the current set. A
        /// <code>null</code>
        /// argument
        /// is treated as though it were an empty set.
        /// </param>
        /// <returns>
        /// A new
        /// <see cref="IIntSet"/>
        /// instance containing the union of the current
        /// set and
        /// <code>a</code>
        /// . The value
        /// <code>null</code>
        /// may be returned in place of an
        /// empty result set.
        /// </returns>
        [return: Nullable]
        IIntSet Or(IIntSet a);

        /// <summary>
        /// Return a new
        /// <see cref="IIntSet"/>
        /// object containing all elements that are
        /// present in the current set but not present in the input set
        /// <code>a</code>
        /// .
        /// The following expressions are equivalent for input non-null
        /// <see cref="IIntSet"/>
        /// instances
        /// <code>x</code>
        /// and
        /// <code>y</code>
        /// .
        /// <ul>
        /// <li>
        /// <code>y.subtract(x)</code>
        /// </li>
        /// <li>
        /// <code>x.complement(y)</code>
        /// </li>
        /// </ul>
        /// </summary>
        /// <param name="a">
        /// The set to compare with the current set. A
        /// <code>null</code>
        /// argument is treated as though it were an empty set.
        /// </param>
        /// <returns>
        /// A new
        /// <see cref="IIntSet"/>
        /// instance containing the elements present in
        /// <code>elements</code>
        /// but not present in the current set. The value
        /// <code>null</code>
        /// may be returned in place of an empty result set.
        /// </returns>
        [return: Nullable]
        IIntSet Subtract(IIntSet a);

        /// <summary>Return the total number of elements represented by the current set.</summary>
        /// <remarks>Return the total number of elements represented by the current set.</remarks>
        /// <returns>
        /// the total number of elements represented by the current set,
        /// regardless of the manner in which the elements are stored.
        /// </returns>
        int Count
        {
            get;
        }

        /// <summary>
        /// Returns
        /// <code>true</code>
        /// if this set contains no elements.
        /// </summary>
        /// <returns>
        /// 
        /// <code>true</code>
        /// if the current set contains no elements; otherwise,
        /// <code>false</code>
        /// .
        /// </returns>
        bool IsNil
        {
            get;
        }

        /// <summary><inheritDoc/></summary>
        bool Equals(object obj);

        /// <summary>
        /// Returns the single value contained in the set, if
        /// <see cref="Count()"/>
        /// is 1;
        /// otherwise, returns
<<<<<<< HEAD
        /// <see cref="TokenConstants.InvalidType"/>
=======
        /// <see cref="Antlr4.Runtime.IToken.InvalidType"/>
>>>>>>> 9a23a7f3
        /// .
        /// </summary>
        /// <returns>
        /// the single value contained in the set, if
        /// <see cref="Count()"/>
        /// is 1;
        /// otherwise, returns
<<<<<<< HEAD
        /// <see cref="TokenConstants.InvalidType"/>
=======
        /// <see cref="Antlr4.Runtime.IToken.InvalidType"/>
>>>>>>> 9a23a7f3
        /// .
        /// </returns>
        int SingleElement
        {
            get;
        }

        /// <summary>
        /// Returns
        /// <code>true</code>
        /// if the set contains the specified element.
        /// </summary>
        /// <param name="el">The element to check for.</param>
        /// <returns>
        /// 
        /// <code>true</code>
        /// if the set contains
        /// <code>el</code>
        /// ; otherwise
        /// <code>false</code>
        /// .
        /// </returns>
        bool Contains(int el);

        /// <summary>Removes the specified value from the current set.</summary>
        /// <remarks>
        /// Removes the specified value from the current set. If the current set does
        /// not contain the element, no changes are made.
        /// </remarks>
        /// <param name="el">the value to remove</param>
        /// <exception>
        /// IllegalStateException
        /// if the current set is read-only
        /// </exception>
        void Remove(int el);

        /// <summary>Return a list containing the elements represented by the current set.</summary>
        /// <remarks>
        /// Return a list containing the elements represented by the current set. The
        /// list is returned in ascending numerical order.
        /// </remarks>
        /// <returns>
        /// A list containing all element present in the current set, sorted
        /// in ascending numerical order.
        /// </returns>
        [return: NotNull]
        IList<int> ToList();

        /// <summary><inheritDoc/></summary>
        string ToString();
    }
}<|MERGE_RESOLUTION|>--- conflicted
+++ resolved
@@ -250,11 +250,7 @@
         /// <see cref="Count()"/>
         /// is 1;
         /// otherwise, returns
-<<<<<<< HEAD
         /// <see cref="TokenConstants.InvalidType"/>
-=======
-        /// <see cref="Antlr4.Runtime.IToken.InvalidType"/>
->>>>>>> 9a23a7f3
         /// .
         /// </summary>
         /// <returns>
@@ -262,11 +258,7 @@
         /// <see cref="Count()"/>
         /// is 1;
         /// otherwise, returns
-<<<<<<< HEAD
         /// <see cref="TokenConstants.InvalidType"/>
-=======
-        /// <see cref="Antlr4.Runtime.IToken.InvalidType"/>
->>>>>>> 9a23a7f3
         /// .
         /// </returns>
         int SingleElement
