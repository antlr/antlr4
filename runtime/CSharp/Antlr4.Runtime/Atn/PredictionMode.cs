--- conflicted
+++ resolved
@@ -34,10 +34,7 @@
 
 namespace Antlr4.Runtime.Atn
 {
-<<<<<<< HEAD
 #if !PORTABLE
-=======
-    /// <summary>
     /// This enumeration defines the prediction modes available in ANTLR 4 along with
     /// utility methods for analyzing configuration sets for conflicts and/or
     /// ambiguities.
@@ -47,7 +44,6 @@
     /// utility methods for analyzing configuration sets for conflicts and/or
     /// ambiguities.
     /// </remarks>
->>>>>>> 5b9c45fb
     [System.Serializable]
 #endif
     public sealed class PredictionMode
@@ -288,13 +284,8 @@
                     ATNConfigSet dup = new ATNConfigSet();
                     foreach (ATNConfig c in configs)
                     {
-<<<<<<< HEAD
-                        ATNConfig config = c.Transform(c.State, SemanticContext.None);
+                        ATNConfig config = c.Transform(c.State, SemanticContext.None, false);
                         dup.AddItem(config);
-=======
-                        c = c.Transform(c.State, SemanticContext.None, false);
-                        dup.AddItem(c);
->>>>>>> 5b9c45fb
                     }
                     configs = dup;
                 }
