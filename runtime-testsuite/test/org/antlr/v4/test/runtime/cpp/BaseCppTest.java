--- conflicted
+++ resolved
@@ -303,11 +303,7 @@
 		}
 
 		try {
-<<<<<<< HEAD
-			List<String> command2 = new ArrayList<String>(Arrays.asList("clang++", "-std=c++17", "-I", includePath, "-L.", "-lantlr4-runtime", "-o", "a.out"));
-=======
-			List<String> command2 = new ArrayList<String>(Arrays.asList("clang++", "-std=c++11", "-I", includePath, "-L.", "-lantlr4-runtime", "-pthread", "-o", "a.out"));
->>>>>>> 14938591
+			List<String> command2 = new ArrayList<String>(Arrays.asList("clang++", "-std=c++17", "-I", includePath, "-L.", "-lantlr4-runtime", "-pthread", "-o", "a.out"));
 			command2.addAll(allCppFiles(getTempDirPath()));
 			if (runCommand(command2.toArray(new String[0]), getTempDirPath(), "building test binary", true) == null) {
 				return null;
