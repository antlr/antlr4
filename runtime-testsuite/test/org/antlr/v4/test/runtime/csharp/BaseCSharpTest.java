--- conflicted
+++ resolved
@@ -78,19 +78,6 @@
 
 	@Override
 	public String execParser(String grammarFileName,
-							String grammarStr,
-							String parserName,
-							String lexerName,
-							String listenerName,
-							String visitorName,
-							String startRuleName,
-							String input,
-							boolean showDiagnosticErrors) {
-		return execParser(grammarFileName, grammarStr, parserName, lexerName,
-						  listenerName, visitorName, startRuleName, input, showDiagnosticErrors, false);
-	}
-
-	public String execParser(String grammarFileName,
 							 String grammarStr,
 							 String parserName,
 							 String lexerName,
@@ -98,9 +85,7 @@
 							 String visitorName,
 							 String startRuleName,
 							 String input,
-							 boolean showDiagnosticErrors,
-							 boolean profile
-							 ) {
+							 boolean showDiagnosticErrors) {
 		boolean success = rawGenerateRecognizer(grammarFileName,
 				grammarStr,
 				parserName,
@@ -111,8 +96,7 @@
 		return rawExecRecognizer(parserName,
 				lexerName,
 				startRuleName,
-				showDiagnosticErrors,
-				profile);
+				showDiagnosticErrors);
 	}
 
 	/**
@@ -164,23 +148,15 @@
 	protected String rawExecRecognizer(String parserName,
 									   String lexerName,
 									   String parserStartRuleName,
-<<<<<<< HEAD
-									   boolean debug,
-									   boolean profile
-									   ) {
-		this.stderrDuringParse = null;
-=======
 									   boolean debug) {
 		setParseErrors(null);
->>>>>>> e50ecf49
 		if (parserName == null) {
 			writeLexerTestFile(lexerName, false);
 		} else {
 			writeParserTestFile(parserName,
 					lexerName,
 					parserStartRuleName,
-					debug,
-					profile);
+					debug);
 		}
 
 		addSourceFiles("Test.cs");
@@ -360,16 +336,13 @@
 	protected void writeParserTestFile(String parserName,
 									   String lexerName,
 									   String parserStartRuleName,
-									   boolean debug,
-									   boolean profile
-					  ) {
+									   boolean debug) {
 		ST outputFileST = new ST(
 				"using System;\n" +
 						"using Antlr4.Runtime;\n" +
 						"using Antlr4.Runtime.Tree;\n" +
 						"using System.IO;\n" +
 						"using System.Text;\n" +
-						"using System.Linq;\n" +
 						"\n" +
 						"public class Test {\n" +
 						"    public static void Main(string[] args) {\n" +
@@ -377,30 +350,39 @@
 						"        using (FileStream fsOut = new FileStream(args[1], FileMode.Create, FileAccess.Write))\n" +
 						"        using (FileStream fsErr = new FileStream(args[2], FileMode.Create, FileAccess.Write))\n" +
 						"        using (TextWriter output = new StreamWriter(fsOut),\n" +
-						"            errorOutput = new StreamWriter(fsErr)) {\n" +
-						"            <lexerName> lex = new <lexerName>(input, output, errorOutput);\n" +
-						"            CommonTokenStream tokens = new CommonTokenStream(lex);\n" +
-						"            <createParser>\n" +
-						"            parser.BuildParseTree = true;\n" +
-						"            <if(profile)>parser.Profile = true;<endif>\n" +
-						"            ParserRuleContext tree = parser.<parserStartRuleName>();\n" +
-						"            <if(profile)>output.WriteLine(String.Join(\", \", parser.ParseInfo.getDecisionInfo().Select(d=>d.ToString())));<endif>\n" +
+						"                          errorOutput = new StreamWriter(fsErr)) {\n" +
+						"                <lexerName> lex = new <lexerName>(input, output, errorOutput);\n" +
+						"                CommonTokenStream tokens = new CommonTokenStream(lex);\n" +
+						"                <createParser>\n" +
+						"			 parser.BuildParseTree = true;\n" +
+						"                ParserRuleContext tree = parser.<parserStartRuleName>();\n" +
+						"                ParseTreeWalker.Default.Walk(new TreeShapeListener(), tree);\n" +
 						"        }\n" +
 						"    }\n" +
-						"}\n"
+						"}\n" +
+						"\n" +
+						"class TreeShapeListener : IParseTreeListener {\n" +
+						"	public void VisitTerminal(ITerminalNode node) { }\n" +
+						"	public void VisitErrorNode(IErrorNode node) { }\n" +
+						"	public void ExitEveryRule(ParserRuleContext ctx) { }\n" +
+						"\n" +
+						"	public void EnterEveryRule(ParserRuleContext ctx) {\n" +
+						"		for (int i = 0; i \\< ctx.ChildCount; i++) {\n" +
+						"			IParseTree parent = ctx.GetChild(i).Parent;\n" +
+						"			if (!(parent is IRuleNode) || ((IRuleNode)parent).RuleContext != ctx) {\n" +
+						"				throw new Exception(\"Invalid parse tree shape detected.\");\n" +
+						"			}\n" +
+						"		}\n" +
+						"	}\n" +
+						"}"
 		);
-		ST createParserST = new ST("<parserName> parser = new <parserName>(tokens, output, errorOutput);\n");
+		ST createParserST = new ST("        <parserName> parser = new <parserName>(tokens, output, errorOutput);\n");
 		if (debug) {
 			createParserST =
 					new ST(
-							"<parserName> parser = new <parserName>(tokens, output, errorOutput);\n" +
-							"            parser.AddErrorListener(new DiagnosticErrorListener());\n");
-		}
-		if (profile) {
-			outputFileST.add("profile", "true");
-		} else {outputFileST.add("profile", new ArrayList<Object>());
-		}
-
+							"        <parserName> parser = new <parserName>(tokens, output, errorOutput);\n" +
+									"        parser.AddErrorListener(new DiagnosticErrorListener());\n");
+		}
 		outputFileST.add("createParser", createParserST);
 		outputFileST.add("parserName", parserName);
 		outputFileST.add("lexerName", lexerName);
